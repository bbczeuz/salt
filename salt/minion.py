# -*- coding: utf-8 -*-
'''
Routines to set up a minion
'''
# Import python libs
from __future__ import absolute_import, print_function, with_statement
import os
import re
import sys
import copy
import time
import types
import signal
import fnmatch
import logging
import threading
import traceback
import contextlib
import multiprocessing
from random import randint, shuffle
from stat import S_IMODE

# Import Salt Libs
# pylint: disable=import-error,no-name-in-module,redefined-builtin
import salt.ext.six as six
if six.PY3:
    import ipaddress
else:
    import salt.ext.ipaddress as ipaddress
from salt.ext.six.moves import range
# pylint: enable=no-name-in-module,redefined-builtin

# Import third party libs
try:
    import zmq
    # TODO: cleanup
    import zmq.eventloop.ioloop
    # support pyzmq 13.0.x, TODO: remove once we force people to 14.0.x
    if not hasattr(zmq.eventloop.ioloop, 'ZMQIOLoop'):
        zmq.eventloop.ioloop.ZMQIOLoop = zmq.eventloop.ioloop.IOLoop
    LOOP_CLASS = zmq.eventloop.ioloop.ZMQIOLoop
    HAS_ZMQ = True
except ImportError:
    import tornado.ioloop
    LOOP_CLASS = tornado.ioloop.IOLoop
    HAS_ZMQ = False

HAS_RANGE = False
try:
    import seco.range
    HAS_RANGE = True
except ImportError:
    pass

HAS_PSUTIL = False
try:
    import salt.utils.psutil_compat as psutil
    HAS_PSUTIL = True
except ImportError:
    pass

HAS_RESOURCE = False
try:
    import resource
    HAS_RESOURCE = True
except ImportError:
    pass

try:
    import zmq.utils.monitor
    HAS_ZMQ_MONITOR = True
except ImportError:
    HAS_ZMQ_MONITOR = False
# pylint: enable=import-error

# Import salt libs
import salt
import salt.client
import salt.crypt
import salt.loader
import salt.beacons
import salt.engines
import salt.payload
import salt.syspaths
import salt.utils
import salt.utils.context
import salt.utils.jid
import salt.pillar
import salt.utils.args
import salt.utils.event
import salt.utils.minions
import salt.utils.schedule
import salt.utils.error
import salt.utils.zeromq
import salt.defaults.exitcodes
import salt.cli.daemons
import salt.log.setup

from salt.config import DEFAULT_MINION_OPTS
from salt.defaults import DEFAULT_TARGET_DELIM
from salt.executors import FUNCTION_EXECUTORS
from salt.utils.debug import enable_sigusr1_handler
from salt.utils.event import tagify
from salt.utils.odict import OrderedDict
from salt.utils.process import (default_signals,
                                SignalHandlingMultiprocessingProcess,
                                ProcessManager)
from salt.exceptions import (
    CommandExecutionError,
    CommandNotFoundError,
    SaltInvocationError,
    SaltReqTimeoutError,
    SaltClientError,
    SaltSystemExit,
    SaltDaemonNotRunning,
    SaltException,
)


import tornado.gen  # pylint: disable=F0401
import tornado.ioloop  # pylint: disable=F0401

log = logging.getLogger(__name__)

# To set up a minion:
# 1. Read in the configuration
# 2. Generate the function mapping dict
# 3. Authenticate with the master
# 4. Store the AES key
# 5. Connect to the publisher
# 6. Handle publications


def resolve_dns(opts):
    '''
    Resolves the master_ip and master_uri options
    '''
    ret = {}
    check_dns = True
    if (opts.get('file_client', 'remote') == 'local' and
            not opts.get('use_master_when_local', False)):
        check_dns = False

    if check_dns is True:
        # Because I import salt.log below I need to re-import salt.utils here
        import salt.utils
        try:
            if opts['master'] == '':
                raise SaltSystemExit
            ret['master_ip'] = \
                    salt.utils.dns_check(opts['master'], True, opts['ipv6'])
        except SaltClientError:
            if opts['retry_dns']:
                while True:
                    import salt.log
                    msg = ('Master hostname: \'{0}\' not found. Retrying in {1} '
                           'seconds').format(opts['master'], opts['retry_dns'])
                    if salt.log.setup.is_console_configured():
                        log.error(msg)
                    else:
                        print('WARNING: {0}'.format(msg))
                    time.sleep(opts['retry_dns'])
                    try:
                        ret['master_ip'] = salt.utils.dns_check(
                            opts['master'], True, opts['ipv6']
                        )
                        break
                    except SaltClientError:
                        pass
            else:
                ret['master_ip'] = '127.0.0.1'
        except SaltSystemExit:
            unknown_str = 'unknown address'
            master = opts.get('master', unknown_str)
            if master == '':
                master = unknown_str
            if opts.get('__role') == 'syndic':
                err = 'Master address: \'{0}\' could not be resolved. Invalid or unresolveable address. Set \'syndic_master\' value in minion config.'.format(master)
            else:
                err = 'Master address: \'{0}\' could not be resolved. Invalid or unresolveable address. Set \'master\' value in minion config.'.format(master)
            log.error(err)
            raise SaltSystemExit(code=42, msg=err)
    else:
        ret['master_ip'] = '127.0.0.1'

    if 'master_ip' in ret and 'master_ip' in opts:
        if ret['master_ip'] != opts['master_ip']:
            log.warning('Master ip address changed from {0} to {1}'.format(opts['master_ip'],
                                                                          ret['master_ip'])
            )
    ret['master_uri'] = 'tcp://{ip}:{port}'.format(ip=ret['master_ip'],
                                                   port=opts['master_port'])
    return ret


def prep_ip_port(opts):
    ret = {}
    if opts['master_uri_format'] == 'ip_only':
        ret['master'] = opts['master']
    else:
        ip_port = opts['master'].rsplit(":", 1)
        if len(ip_port) == 1:
            # e.g. master: mysaltmaster
            ret['master'] = ip_port[0]
        else:
            # e.g. master: localhost:1234
            # e.g. master: 127.0.0.1:1234
            # e.g. master: ::1:1234
            ret['master'] = ip_port[0]
            ret['master_port'] = ip_port[1]
    return ret


def get_proc_dir(cachedir, **kwargs):
    '''
    Given the cache directory, return the directory that process data is
    stored in, creating it if it doesn't exist.
    The following optional Keyword Arguments are handled:

    mode: which is anything os.makedir would accept as mode.

    uid: the uid to set, if not set, or it is None or -1 no changes are
         made. Same applies if the directory is already owned by this
         uid. Must be int. Works only on unix/unix like systems.

    gid: the gid to set, if not set, or it is None or -1 no changes are
         made. Same applies if the directory is already owned by this
         gid. Must be int. Works only on unix/unix like systems.
    '''
    fn_ = os.path.join(cachedir, 'proc')
    mode = kwargs.pop('mode', None)

    if mode is None:
        mode = {}
    else:
        mode = {'mode': mode}

    if not os.path.isdir(fn_):
        # proc_dir is not present, create it with mode settings
        os.makedirs(fn_, **mode)

    d_stat = os.stat(fn_)

    # if mode is not an empty dict then we have an explicit
    # dir mode. So lets check if mode needs to be changed.
    if mode:
        mode_part = S_IMODE(d_stat.st_mode)
        if mode_part != mode['mode']:
            os.chmod(fn_, (d_stat.st_mode ^ mode_part) | mode['mode'])

    if hasattr(os, 'chown'):
        # only on unix/unix like systems
        uid = kwargs.pop('uid', -1)
        gid = kwargs.pop('gid', -1)

        # if uid and gid are both -1 then go ahead with
        # no changes at all
        if (d_stat.st_uid != uid or d_stat.st_gid != gid) and \
                [i for i in (uid, gid) if i != -1]:
            os.chown(fn_, uid, gid)

    return fn_


def parse_args_and_kwargs(func, args, data=None):
    '''
    Wrap load_args_and_kwargs
    '''
    salt.utils.warn_until(
        'Carbon',
        'salt.minion.parse_args_and_kwargs() has been renamed to '
        'salt.minion.load_args_and_kwargs(). Please change this function call '
        'before the Carbon release of Salt.'
    )
    return load_args_and_kwargs(func, args, data=data)


def load_args_and_kwargs(func, args, data=None, ignore_invalid=False):
    '''
    Detect the args and kwargs that need to be passed to a function call, and
    check them against what was passed.
    '''
    argspec = salt.utils.args.get_function_argspec(func)
    _args = []
    _kwargs = {}
    invalid_kwargs = []

    for arg in args:
        if isinstance(arg, six.string_types):
            string_arg, string_kwarg = salt.utils.args.parse_input([arg], condition=False)  # pylint: disable=W0632
            if string_arg:
                # Don't append the version that was just derived from parse_cli
                # above, that would result in a 2nd call to
                # salt.utils.cli.yamlify_arg(), which could mangle the input.
                _args.append(arg)
            elif string_kwarg:
                salt.utils.warn_until(
                    'Carbon',
                    'The list of function args and kwargs should be parsed '
                    'by salt.utils.args.parse_input() before calling '
                    'salt.minion.load_args_and_kwargs().'
                )
                if argspec.keywords or next(six.iterkeys(string_kwarg)) in argspec.args:
                    # Function supports **kwargs or is a positional argument to
                    # the function.
                    _kwargs.update(string_kwarg)
                else:
                    # **kwargs not in argspec and parsed argument name not in
                    # list of positional arguments. This keyword argument is
                    # invalid.
                    for key, val in six.iteritems(string_kwarg):
                        invalid_kwargs.append('{0}={1}'.format(key, val))
                continue

        # if the arg is a dict with __kwarg__ == True, then its a kwarg
        elif isinstance(arg, dict) and arg.pop('__kwarg__', False) is True:
            for key, val in six.iteritems(arg):
                if argspec.keywords or key in argspec.args:
                    # Function supports **kwargs or is a positional argument to
                    # the function.
                    _kwargs[key] = val
                else:
                    # **kwargs not in argspec and parsed argument name not in
                    # list of positional arguments. This keyword argument is
                    # invalid.
                    invalid_kwargs.append('{0}={1}'.format(key, val))
            continue

        else:
            _args.append(arg)

    if invalid_kwargs and not ignore_invalid:
        salt.utils.invalid_kwargs(invalid_kwargs)

    if argspec.keywords and isinstance(data, dict):
        # this function accepts **kwargs, pack in the publish data
        for key, val in six.iteritems(data):
            _kwargs['__pub_{0}'.format(key)] = val

    return _args, _kwargs


class MinionBase(object):
    def __init__(self, opts):
        self.opts = opts

    @staticmethod
    def process_schedule(minion, loop_interval):
        try:
            if hasattr(minion, 'schedule'):
                minion.schedule.eval()
            else:
                log.error('Minion scheduler not initialized. Scheduled jobs will not be run.')
                return
            # Check if scheduler requires lower loop interval than
            # the loop_interval setting
            if minion.schedule.loop_interval < loop_interval:
                loop_interval = minion.schedule.loop_interval
                log.debug(
                    'Overriding loop_interval because of scheduled jobs.'
                )
        except Exception as exc:
            log.error(
                'Exception {0} occurred in scheduled job'.format(exc)
            )
        return loop_interval

    def process_beacons(self, functions):
        '''
        Evaluate all of the configured beacons, grab the config again in case
        the pillar or grains changed
        '''
        if 'config.merge' in functions:
            b_conf = functions['config.merge']('beacons')
            if b_conf:
                return self.beacons.process(b_conf)  # pylint: disable=no-member
        return []

    @tornado.gen.coroutine
    def eval_master(self,
                    opts,
                    timeout=60,
                    safe=True,
                    failed=False):
        '''
        Evaluates and returns a tuple of the current master address and the pub_channel.

        In standard mode, just creates a pub_channel with the given master address.

        With master_type=func evaluates the current master address from the given
        module and then creates a pub_channel.

        With master_type=failover takes the list of masters and loops through them.
        The first one that allows the minion to create a pub_channel is then
        returned. If this function is called outside the minions initialization
        phase (for example from the minions main event-loop when a master connection
        loss was detected), 'failed' should be set to True. The current
        (possibly failed) master will then be removed from the list of masters.
        '''
        # check if master_type was altered from its default
        if opts['master_type'] != 'str' and opts['__role'] != 'syndic':
            # check for a valid keyword
            if opts['master_type'] == 'func':
                # split module and function and try loading the module
                mod, fun = opts['master'].split('.')
                try:
                    master_mod = salt.loader.raw_mod(opts, mod, fun)
                    if not master_mod:
                        raise TypeError
                    # we take whatever the module returns as master address
                    opts['master'] = master_mod[mod + '.' + fun]()
                except TypeError:
                    msg = ('Failed to evaluate master address from '
                           'module \'{0}\''.format(opts['master']))
                    log.error(msg)
                    sys.exit(salt.defaults.exitcodes.EX_GENERIC)
                log.info('Evaluated master from module: {0}'.format(master_mod))

            # if failover is set, master has to be of type list
            elif opts['master_type'] == 'failover':
                if isinstance(opts['master'], list):
                    log.info('Got list of available master addresses:'
                             ' {0}'.format(opts['master']))
                    if opts['master_shuffle']:
                        shuffle(opts['master'])
                # if opts['master'] is a str and we have never created opts['master_list']
                elif isinstance(opts['master'], str) and ('master_list' not in opts):
                    # We have a string, but a list was what was intended. Convert.
                    # See issue 23611 for details
                    opts['master'] = [opts['master']]
                elif opts['__role'] == 'syndic':
                    log.info('Syndic setting master_syndic to \'{0}\''.format(opts['master']))

                # if failed=True, the minion was previously connected
                # we're probably called from the minions main-event-loop
                # because a master connection loss was detected. remove
                # the possibly failed master from the list of masters.
                elif failed:
                    log.info('Removing possibly failed master {0} from list of'
                             ' masters'.format(opts['master']))
                    # create new list of master with the possibly failed one removed
                    opts['master'] = [x for x in opts['master_list'] if opts['master'] != x]

                else:
                    msg = ('master_type set to \'failover\' but \'master\' '
                           'is not of type list but of type '
                           '{0}'.format(type(opts['master'])))
                    log.error(msg)
                    sys.exit(salt.defaults.exitcodes.EX_GENERIC)
                # If failover is set, minion have to failover on DNS errors instead of retry DNS resolve.
                # See issue 21082 for details
                if opts['retry_dns']:
                    msg = ('\'master_type\' set to \'failover\' but \'retry_dns\' is not 0. '
                           'Setting \'retry_dns\' to 0 to failover to the next master on DNS errors.')
                    log.critical(msg)
                    opts['retry_dns'] = 0
            else:
                msg = ('Invalid keyword \'{0}\' for variable '
                       '\'master_type\''.format(opts['master_type']))
                log.error(msg)
                sys.exit(salt.defaults.exitcodes.EX_GENERIC)

        # Specify kwargs for the channel factory so that SMinion doesn't need to define an io_loop
        # (The channel factories will set a default if the kwarg isn't passed)
        factory_kwargs = {'timeout': timeout, 'safe': safe}
        if getattr(self, 'io_loop', None):
            factory_kwargs['io_loop'] = self.io_loop  # pylint: disable=no-member

        # if we have a list of masters, loop through them and be
        # happy with the first one that allows us to connect
        if isinstance(opts['master'], list):
            conn = False
            # shuffle the masters and then loop through them
            local_masters = copy.copy(opts['master'])

            for master in local_masters:
                opts['master'] = master
                opts.update(prep_ip_port(opts))
                opts.update(resolve_dns(opts))
                self.opts = opts

                # on first run, update self.opts with the whole master list
                # to enable a minion to re-use old masters if they get fixed
                if 'master_list' not in opts:
                    opts['master_list'] = local_masters

                try:
                    pub_channel = salt.transport.client.AsyncPubChannel.factory(opts, **factory_kwargs)
                    yield pub_channel.connect()
                    conn = True
                    break
                except SaltClientError:
                    msg = ('Master {0} could not be reached, trying '
                           'next master (if any)'.format(opts['master']))
                    log.info(msg)
                    continue

            if not conn:
                self.connected = False
                msg = ('No master could be reached or all masters denied '
                       'the minions connection attempt.')
                log.error(msg)
            else:
                self.tok = pub_channel.auth.gen_token('salt')
                self.connected = True
                raise tornado.gen.Return((opts['master'], pub_channel))

        # single master sign in
        else:
            opts.update(prep_ip_port(opts))
            opts.update(resolve_dns(opts))
            pub_channel = salt.transport.client.AsyncPubChannel.factory(self.opts, **factory_kwargs)
            yield pub_channel.connect()
            self.tok = pub_channel.auth.gen_token('salt')
            self.connected = True
            raise tornado.gen.Return((opts['master'], pub_channel))


class SMinion(MinionBase):
    '''
    Create an object that has loaded all of the minion module functions,
    grains, modules, returners etc.  The SMinion allows developers to
    generate all of the salt minion functions and present them with these
    functions for general use.
    '''
    def __init__(self, opts):
        # Late setup of the opts grains, so we can log from the grains module
        opts['grains'] = salt.loader.grains(opts)
        super(SMinion, self).__init__(opts)

        # Clean out the proc directory (default /var/cache/salt/minion/proc)
        if (self.opts.get('file_client', 'remote') == 'remote'
                or self.opts.get('use_master_when_local', False)):
            if HAS_ZMQ:
                zmq.eventloop.ioloop.install()
            io_loop = LOOP_CLASS.current()
            io_loop.run_sync(
                lambda: self.eval_master(self.opts, failed=True)
            )
        self.gen_modules(initial_load=True)

        # If configured, cache pillar data on the minion
        if self.opts['file_client'] == 'remote' and self.opts.get('minion_pillar_cache', False):
            import yaml
            pdir = os.path.join(self.opts['cachedir'], 'pillar')
            if not os.path.isdir(pdir):
                os.makedirs(pdir, 0o700)
            ptop = os.path.join(pdir, 'top.sls')
            if self.opts['environment'] is not None:
                penv = self.opts['environment']
            else:
                penv = 'base'
            cache_top = {penv: {self.opts['id']: ['cache']}}
            with salt.utils.fopen(ptop, 'wb') as fp_:
                fp_.write(yaml.dump(cache_top))
                os.chmod(ptop, 0o600)
            cache_sls = os.path.join(pdir, 'cache.sls')
            with salt.utils.fopen(cache_sls, 'wb') as fp_:
                fp_.write(yaml.dump(self.opts['pillar']))
                os.chmod(cache_sls, 0o600)

    def gen_modules(self, initial_load=False):
        '''
        Load all of the modules for the minion
        '''
        self.opts['pillar'] = salt.pillar.get_pillar(
            self.opts,
            self.opts['grains'],
            self.opts['id'],
            self.opts['environment'],
            pillarenv=self.opts.get('pillarenv'),
        ).compile_pillar()
        self.utils = salt.loader.utils(self.opts)
        self.functions = salt.loader.minion_mods(self.opts, utils=self.utils,
                                                 include_errors=True)
        self.serializers = salt.loader.serializers(self.opts)
        self.returners = salt.loader.returners(self.opts, self.functions)
        self.proxy = salt.loader.proxy(self.opts, self.functions, self.returners, None)
        # TODO: remove
        self.function_errors = {}  # Keep the funcs clean
        self.states = salt.loader.states(self.opts,
                self.functions,
                self.utils,
                self.serializers)
        self.rend = salt.loader.render(self.opts, self.functions)
        self.matcher = Matcher(self.opts, self.functions)
        self.functions['sys.reload_modules'] = self.gen_modules
        self.executors = salt.loader.executors(self.opts)


class MasterMinion(object):
    '''
    Create a fully loaded minion function object for generic use on the
    master. What makes this class different is that the pillar is
    omitted, otherwise everything else is loaded cleanly.
    '''
    def __init__(
            self,
            opts,
            returners=True,
            states=True,
            rend=True,
            matcher=True,
            whitelist=None):
        self.opts = salt.config.minion_config(opts['conf_file'])
        self.opts.update(opts)
        self.whitelist = whitelist
        self.opts['grains'] = salt.loader.grains(opts)
        self.opts['pillar'] = {}
        self.mk_returners = returners
        self.mk_states = states
        self.mk_rend = rend
        self.mk_matcher = matcher
        self.gen_modules(initial_load=True)

    def gen_modules(self, initial_load=False):
        '''
        Load all of the modules for the minion
        '''
        self.utils = salt.loader.utils(self.opts)
        self.functions = salt.loader.minion_mods(
            self.opts,
            utils=self.utils,
            whitelist=self.whitelist,
            initial_load=initial_load)
        self.serializers = salt.loader.serializers(self.opts)
        if self.mk_returners:
            self.returners = salt.loader.returners(self.opts, self.functions)
        if self.mk_states:
            self.states = salt.loader.states(self.opts,
                                             self.functions,
                                             self.utils,
                                             self.serializers)
        if self.mk_rend:
            self.rend = salt.loader.render(self.opts, self.functions)
        if self.mk_matcher:
            self.matcher = Matcher(self.opts, self.functions)
        self.functions['sys.reload_modules'] = self.gen_modules


class MultiMinion(MinionBase):
    '''
    Create a multi minion interface, this creates as many minions as are
    defined in the master option and binds each minion object to a respective
    master.
    '''
    # timeout for one of the minions to auth with a master
    MINION_CONNECT_TIMEOUT = 5

    def __init__(self, opts):
        super(MultiMinion, self).__init__(opts)
        self.auth_wait = self.opts['acceptance_wait_time']
        self.max_auth_wait = self.opts['acceptance_wait_time_max']

        if HAS_ZMQ:
            zmq.eventloop.ioloop.install()
        self.io_loop = LOOP_CLASS.current()

    def _spawn_minions(self):
        '''
        Spawn all the coroutines which will sign in to masters
        '''
        if not isinstance(self.opts['master'], list):
            log.error(
                'Attempting to start a multimaster system with one master')
            sys.exit(salt.defaults.exitcodes.EX_GENERIC)
        # Check that for tcp ipc_mode that we have either default ports or
        # lists of ports
        if self.opts.get('ipc_mode') == 'tcp' and (
                    (not isinstance(self.opts['tcp_pub_port'], list) and
                    self.opts['tcp_pub_port'] != 4510) or
                    (not isinstance(self.opts['tcp_pull_port'], list) and
                    self.opts['tcp_pull_port'] != 4511)
                ):
            raise SaltException('For multi-master, tcp_(pub/pull)_port '
                                'settings must be lists of ports, or the '
                                'default 4510 and 4511')
        masternumber = 0
        for master in set(self.opts['master']):
            s_opts = copy.deepcopy(self.opts)
            s_opts['master'] = master
            s_opts['multimaster'] = True
            s_opts['auth_timeout'] = self.MINION_CONNECT_TIMEOUT
            if self.opts.get('ipc_mode') == 'tcp':
                # If one is a list, we can assume both are, because of check above
                if isinstance(self.opts['tcp_pub_port'], list):
                    s_opts['tcp_pub_port'] = self.opts['tcp_pub_port'][masternumber]
                    s_opts['tcp_pull_port'] = self.opts['tcp_pull_port'][masternumber]
                else:
                    s_opts['tcp_pub_port'] = self.opts['tcp_pub_port'] + (masternumber * 2)
                    s_opts['tcp_pull_port'] = self.opts['tcp_pull_port'] + (masternumber * 2)
            self.io_loop.spawn_callback(self._connect_minion, s_opts)
            masternumber += 1

    @tornado.gen.coroutine
    def _connect_minion(self, opts):
        '''
        Create a minion, and asynchronously connect it to a master
        '''
        last = 0  # never have we signed in
        auth_wait = opts['acceptance_wait_time']
        while True:
            try:
                minion = Minion(opts,
                                self.MINION_CONNECT_TIMEOUT,
                                False,
                                io_loop=self.io_loop,
                                loaded_base_name='salt.loader.{0}'.format(opts['master']),
                                )
                yield minion.connect_master()
                minion.tune_in(start=False)
                break
            except SaltClientError as exc:
                log.error('Error while bringing up minion for multi-master. Is master at {0} responding?'.format(opts['master']))
                last = time.time()
                if auth_wait < self.max_auth_wait:
                    auth_wait += self.auth_wait
                yield tornado.gen.sleep(auth_wait)  # TODO: log?
            except Exception as e:
                log.critical('Unexpected error while connecting to {0}'.format(opts['master']), exc_info=True)

    # Multi Master Tune In
    def tune_in(self):
        '''
        Bind to the masters

        This loop will attempt to create connections to masters it hasn't connected
        to yet, but once the initial connection is made it is up to ZMQ to do the
        reconnect (don't know of an API to get the state here in salt)
        '''
        # Fire off all the minion coroutines
        self.minions = self._spawn_minions()

        # serve forever!
        self.io_loop.start()


class Minion(MinionBase):
    '''
    This class instantiates a minion, runs connections for a minion,
    and loads all of the functions into the minion
    '''
    def __init__(self, opts, timeout=60, safe=True, loaded_base_name=None, io_loop=None):  # pylint: disable=W0231
        '''
        Pass in the options dict
        '''
        # this means that the parent class doesn't know *which* master we connect to
        super(Minion, self).__init__(opts)
        self.timeout = timeout
        self.safe = safe

        self._running = None
        self.win_proc = []
        self.loaded_base_name = loaded_base_name

        if io_loop is None:
            if HAS_ZMQ:
                zmq.eventloop.ioloop.install()
            self.io_loop = LOOP_CLASS.current()
        else:
            self.io_loop = io_loop

        # Warn if ZMQ < 3.2
        if HAS_ZMQ:
            try:
                zmq_version_info = zmq.zmq_version_info()
            except AttributeError:
                # PyZMQ <= 2.1.9 does not have zmq_version_info, fall back to
                # using zmq.zmq_version() and build a version info tuple.
                zmq_version_info = tuple(
                    [int(x) for x in zmq.zmq_version().split('.')]  # pylint: disable=no-member
                )
            if zmq_version_info < (3, 2):
                log.warning(
                    'You have a version of ZMQ less than ZMQ 3.2! There are '
                    'known connection keep-alive issues with ZMQ < 3.2 which '
                    'may result in loss of contact with minions. Please '
                    'upgrade your ZMQ!'
                )
        # Late setup the of the opts grains, so we can log from the grains
        # module.  If this is a proxy, however, we need to init the proxymodule
        # before we can get the grains.  We do this for proxies in the
        # post_master_init
        if not salt.utils.is_proxy():
            self.opts['grains'] = salt.loader.grains(opts)

        log.info('Creating minion process manager')
        self.process_manager = ProcessManager(name='MinionProcessManager')
        self.io_loop.spawn_callback(self.process_manager.run, async=True)
        self.io_loop.spawn_callback(salt.engines.start_engines, self.opts, self.process_manager)

        # Install the SIGINT/SIGTERM handlers if not done so far
        if signal.getsignal(signal.SIGINT) is signal.SIG_DFL:
            # No custom signal handling was added, install our own
            signal.signal(signal.SIGINT, self._handle_signals)

        if signal.getsignal(signal.SIGTERM) is signal.SIG_DFL:
            # No custom signal handling was added, install our own
            signal.signal(signal.SIGINT, self._handle_signals)

    def _handle_signals(self, signum, sigframe):  # pylint: disable=unused-argument
        self._running = False
        # escalate the signals to the process manager
        self.process_manager.stop_restarting()
        self.process_manager.send_signal_to_processes(signum)
        # kill any remaining processes
        self.process_manager.kill_children()
        exit(0)

    def sync_connect_master(self, timeout=None):
        '''
        Block until we are connected to a master
        '''
        self._sync_connect_master_success = False
        log.debug("sync_connect_master")

        def on_connect_master_future_done(future):
            self._sync_connect_master_success = True
            self.io_loop.stop()

        self._connect_master_future = self.connect_master()
        # finish connecting to master
        self._connect_master_future.add_done_callback(on_connect_master_future_done)
        if timeout:
            self.io_loop.call_later(timeout, self.io_loop.stop)
        try:
            self.io_loop.start()
        except KeyboardInterrupt:
            self.destroy()
        # I made the following 3 line oddity to preserve traceback.
        # Please read PR #23978 before changing, hopefully avoiding regressions.
        # Good luck, we're all counting on you.  Thanks.
        future_exception = self._connect_master_future.exc_info()
        if future_exception:
            # This needs to be re-raised to preserve restart_on_error behavior.
            raise six.reraise(*future_exception)
        if timeout and self._sync_connect_master_success is False:
            raise SaltDaemonNotRunning('Failed to connect to the salt-master')

    @tornado.gen.coroutine
    def connect_master(self):
        '''
        Return a future which will complete when you are connected to a master
        '''
        master, self.pub_channel = yield self.eval_master(self.opts, self.timeout, self.safe)
        yield self._post_master_init(master)

    # TODO: better name...
    @tornado.gen.coroutine
    def _post_master_init(self, master):
        '''
        Function to finish init after connecting to a master

        This is primarily loading modules, pillars, etc. (since they need
        to know which master they connected to)
        '''
        self.opts['master'] = master

        self.functions, self.returners, self.function_errors, self.executors = self._load_modules()
        self.opts['pillar'] = yield salt.pillar.get_async_pillar(
            self.opts,
            self.opts['grains'],
            self.opts['id'],
            self.opts['environment'],
            pillarenv=self.opts.get('pillarenv')
        ).compile_pillar()
        self.serial = salt.payload.Serial(self.opts)
        self.mod_opts = self._prep_mod_opts()
        self.matcher = Matcher(self.opts, self.functions)
        self.beacons = salt.beacons.Beacon(self.opts, self.functions)
        uid = salt.utils.get_uid(user=self.opts.get('user', None))
        self.proc_dir = get_proc_dir(self.opts['cachedir'], uid=uid)

        self.schedule = salt.utils.schedule.Schedule(
            self.opts,
            self.functions,
            self.returners)

        # add default scheduling jobs to the minions scheduler
        if self.opts['mine_enabled'] and 'mine.update' in self.functions:
            self.schedule.add_job({
                '__mine_interval':
                {
                    'function': 'mine.update',
                    'minutes': self.opts['mine_interval'],
                    'jid_include': True,
                    'maxrunning': 2,
                    'return_job': self.opts.get('mine_return_job', False)
                }
            }, persist=True)
            log.info('Added mine.update to scheduler')
        else:
            self.schedule.delete_job('__mine_interval', persist=True)

        # add master_alive job if enabled
        if (self.opts['transport'] != 'tcp' and
                self.opts['master_alive_interval'] > 0):
            self.schedule.add_job({
                '__master_alive':
                {
                    'function': 'status.master',
                    'seconds': self.opts['master_alive_interval'],
                    'jid_include': True,
                    'maxrunning': 1,
                    'kwargs': {'master': self.opts['master'],
                               'connected': True}
                }
            }, persist=True)
        else:
            self.schedule.delete_job('__master_alive', persist=True)

        self.grains_cache = self.opts['grains']

    def _return_retry_timer(self):
        '''
        Based on the minion configuration, either return a randomized timer or
        just return the value of the return_retry_timer.
        '''
        msg = 'Minion return retry timer set to {0} seconds'
        if self.opts.get('return_retry_timer_max'):
            try:
                random_retry = randint(self.opts['return_retry_timer'], self.opts['return_retry_timer_max'])
                log.debug(msg.format(random_retry) + ' (randomized)')
                return random_retry
            except ValueError:
                # Catch wiseguys using negative integers here
                log.error(
                    'Invalid value (return_retry_timer: {0} or return_retry_timer_max: {1})'
                    'both must be a positive integers'.format(
                        self.opts['return_retry_timer'],
                        self.opts['return_retry_timer_max'],
                    )
                )
                log.debug(msg.format(DEFAULT_MINION_OPTS['return_retry_timer']))
                return DEFAULT_MINION_OPTS['return_retry_timer']
        else:
            log.debug(msg.format(self.opts.get('return_retry_timer')))
            return self.opts.get('return_retry_timer')

    def _prep_mod_opts(self):
        '''
        Returns a copy of the opts with key bits stripped out
        '''
        mod_opts = {}
        for key, val in six.iteritems(self.opts):
            if key == 'logger':
                continue
            mod_opts[key] = val
        return mod_opts

    def _process_beacons(self):
        '''
        Process each beacon and send events if appropriate
        '''
        # Process Beacons
        try:
            beacons = self.process_beacons(self.functions)
        except Exception as exc:
            log.critical('Beacon processing failed: {0}. No beacons will be processed.'.format(traceback.format_exc(exc)))
            beacons = None
        if beacons:
            self._fire_master(events=beacons)
            for beacon in beacons:
                serialized_data = salt.utils.dicttrim.trim_dict(
                    self.serial.dumps(beacon['data']),
                    self.opts.get('max_event_size', 1048576),
                    is_msgpacked=True,
                )
                log.debug('Sending event - data = {0}'.format(beacon['data']))
                event = '{0}{1}{2}'.format(
                        beacon['tag'],
                        salt.utils.event.TAGEND,
                        serialized_data,
                )
                self.event_publisher.handle_publish(event, None)

    def _load_modules(self, force_refresh=False, notify=False, proxy=None):
        '''
        Return the functions and the returners loaded up from the loader
        module
        '''
        # if this is a *nix system AND modules_max_memory is set, lets enforce
        # a memory limit on module imports
        # this feature ONLY works on *nix like OSs (resource module doesn't work on windows)
        modules_max_memory = False
        if self.opts.get('modules_max_memory', -1) > 0 and HAS_PSUTIL and HAS_RESOURCE:
            log.debug('modules_max_memory set, enforcing a maximum of {0}'.format(self.opts['modules_max_memory']))
            modules_max_memory = True
            old_mem_limit = resource.getrlimit(resource.RLIMIT_AS)
            rss, vms = psutil.Process(os.getpid()).memory_info()
            mem_limit = rss + vms + self.opts['modules_max_memory']
            resource.setrlimit(resource.RLIMIT_AS, (mem_limit, mem_limit))
        elif self.opts.get('modules_max_memory', -1) > 0:
            if not HAS_PSUTIL:
                log.error('Unable to enforce modules_max_memory because psutil is missing')
            if not HAS_RESOURCE:
                log.error('Unable to enforce modules_max_memory because resource is missing')

        self.opts['grains'] = salt.loader.grains(self.opts, force_refresh)
        self.utils = salt.loader.utils(self.opts)
        if self.opts.get('multimaster', False):
            s_opts = copy.deepcopy(self.opts)
            functions = salt.loader.minion_mods(s_opts, utils=self.utils, proxy=proxy,
                                                loaded_base_name=self.loaded_base_name, notify=notify)
        else:
            functions = salt.loader.minion_mods(self.opts, utils=self.utils, notify=notify, proxy=proxy)
        returners = salt.loader.returners(self.opts, functions)
        errors = {}
        if '_errors' in functions:
            errors = functions['_errors']
            functions.pop('_errors')

        # we're done, reset the limits!
        if modules_max_memory is True:
            resource.setrlimit(resource.RLIMIT_AS, old_mem_limit)

        executors = salt.loader.executors(self.opts, functions)

        return functions, returners, errors, executors

    def _fire_master(self, data=None, tag=None, events=None, pretag=None, timeout=60):
        '''
        Fire an event on the master, or drop message if unable to send.
        '''
        load = {'id': self.opts['id'],
                'cmd': '_minion_event',
                'pretag': pretag,
                'tok': self.tok}
        if events:
            load['events'] = events
        elif data and tag:
            load['data'] = data
            load['tag'] = tag
        elif not data and tag:
            load['data'] = {}
            load['tag'] = tag
        else:
            return
        channel = salt.transport.Channel.factory(self.opts)
        try:
            result = channel.send(load, timeout=timeout)
            return True
        except salt.exceptions.SaltReqTimeoutError:
            log.info('fire_master failed: master could not be contacted. Request timed out.')
        except Exception:
            log.info('fire_master failed: {0}'.format(traceback.format_exc()))
            return False

    def _handle_decoded_payload(self, data):
        '''
        Override this method if you wish to handle the decoded data
        differently.
        '''
        if 'user' in data:
            log.info(
                'User {0[user]} Executing command {0[fun]} with jid '
                '{0[jid]}'.format(data)
            )
        else:
            log.info(
                'Executing command {0[fun]} with jid {0[jid]}'.format(data)
            )
        log.debug('Command details {0}'.format(data))

        if isinstance(data['fun'], six.string_types):
            if data['fun'] == 'sys.reload_modules':
                self.functions, self.returners, self.function_errors, self.executors = self._load_modules()
                self.schedule.functions = self.functions
                self.schedule.returners = self.returners
        # We stash an instance references to allow for the socket
        # communication in Windows. You can't pickle functions, and thus
        # python needs to be able to reconstruct the reference on the other
        # side.
        instance = self
        multiprocessing_enabled = self.opts.get('multiprocessing', True)
        if multiprocessing_enabled:
            if sys.platform.startswith('win'):
                # let python reconstruct the minion on the other side if we're
                # running on windows
                instance = None
            process = SignalHandlingMultiprocessingProcess(
                target=self._target, args=(instance, self.opts, data)
            )
        else:
            process = threading.Thread(
                target=self._target,
                args=(instance, self.opts, data),
                name=data['jid']
            )

        if multiprocessing_enabled:
            with default_signals(signal.SIGINT, signal.SIGTERM):
                # Reset current signals before starting the process in
                # order not to inherit the current signal handlers
                process.start()
        else:
            process.start()

        # TODO: remove the windows specific check?
        if multiprocessing_enabled and not salt.utils.is_windows():
            # we only want to join() immediately if we are daemonizing a process
            process.join()
        else:
            self.win_proc.append(process)

    def ctx(self):
        '''Return a single context manager for the minion's data
        '''
        return contextlib.nested(
            self.functions.context_dict.clone(),
            self.returners.context_dict.clone(),
            self.executors.context_dict.clone(),
        )

    @classmethod
    def _target(cls, minion_instance, opts, data):
        if not minion_instance:
            minion_instance = cls(opts)
            if not hasattr(minion_instance, 'functions'):
                functions, returners, function_errors, executors = (
                    minion_instance._load_modules()
                    )
                minion_instance.functions = functions
                minion_instance.returners = returners
                minion_instance.function_errors = function_errors
                minion_instance.executors = executors
            if not hasattr(minion_instance, 'serial'):
                minion_instance.serial = salt.payload.Serial(opts)
            if not hasattr(minion_instance, 'proc_dir'):
                uid = salt.utils.get_uid(user=opts.get('user', None))
                minion_instance.proc_dir = (
                    get_proc_dir(opts['cachedir'], uid=uid)
                    )

        with tornado.stack_context.StackContext(minion_instance.ctx):
            if isinstance(data['fun'], tuple) or isinstance(data['fun'], list):
                Minion._thread_multi_return(minion_instance, opts, data)
            else:
                Minion._thread_return(minion_instance, opts, data)

    @classmethod
    def _thread_return(cls, minion_instance, opts, data):
        '''
        This method should be used as a threading target, start the actual
        minion side execution.
        '''
        # this seems awkward at first, but it's a workaround for Windows
        # multiprocessing communication.
        if sys.platform.startswith('win') and \
                opts['multiprocessing'] and \
                not salt.log.setup.is_logging_configured():
            # We have to re-init the logging system for Windows
            salt.log.setup.setup_console_logger(log_level=opts.get('log_level', 'info'))
            if opts.get('log_file'):
                salt.log.setup.setup_logfile_logger(opts['log_file'], opts.get('log_level_logfile', 'info'))
        fn_ = os.path.join(minion_instance.proc_dir, data['jid'])

        if opts['multiprocessing'] and not salt.utils.is_windows():
            # Shutdown the multiprocessing before daemonizing
            salt.log.setup.shutdown_multiprocessing_logging()

            salt.utils.daemonize_if(opts)

            # Reconfigure multiprocessing logging after daemonizing
            salt.log.setup.setup_multiprocessing_logging()

        salt.utils.appendproctitle('{0}._thread_return {1}'.format(cls.__name__, data['jid']))

        sdata = {'pid': os.getpid()}
        sdata.update(data)
        log.info('Starting a new job with PID {0}'.format(sdata['pid']))
        with salt.utils.fopen(fn_, 'w+b') as fp_:
            fp_.write(minion_instance.serial.dumps(sdata))
        ret = {'success': False}
        function_name = data['fun']
        if function_name in minion_instance.functions:
            try:
                if minion_instance.opts['pillar'].get('minion_blackout', False):
                    # this minion is blacked out. Only allow saltutil.refresh_pillar
                    if function_name != 'saltutil.refresh_pillar' and \
                            function_name not in minion_instance.opts['pillar'].get('minion_blackout_whitelist', []):
                        raise SaltInvocationError('Minion in blackout mode. Set \'minion_blackout\' '
                                                 'to False in pillar to resume operations. Only '
                                                 'saltutil.refresh_pillar allowed in blackout mode.')
                func = minion_instance.functions[function_name]
                args, kwargs = load_args_and_kwargs(
                    func,
                    data['arg'],
                    data)
                minion_instance.functions.pack['__context__']['retcode'] = 0

                executors = data.get('module_executors') or opts.get('module_executors', ['direct_call.get'])
                if isinstance(executors, six.string_types):
                    executors = [executors]
                elif not isinstance(executors, list) or not executors:
                    raise SaltInvocationError("Wrong executors specification: {0}. String or non-empty list expected".
                        format(executors))
                if opts.get('sudo_user', '') and executors[-1] != 'sudo.get':
                    if executors[-1] in FUNCTION_EXECUTORS:
                        executors[-1] = 'sudo.get'  # replace
                    else:
                        executors.append('sudo.get')  # append
                log.trace('Executors list {0}'.format(executors))  # pylint: disable=no-member

                # Get executors
                def get_executor(name):
                    executor_class = minion_instance.executors.get(name)
                    if executor_class is None:
                        raise SaltInvocationError("Executor '{0}' is not available".format(name))
                    return executor_class
                # Get the last one that is function executor
                executor = get_executor(executors.pop())(opts, data, func, args, kwargs)
                # Instantiate others from bottom to the top
                for executor_name in reversed(executors):
                    executor = get_executor(executor_name)(opts, data, executor)
                return_data = executor.execute()

                if isinstance(return_data, types.GeneratorType):
                    ind = 0
                    iret = {}
                    for single in return_data:
                        if isinstance(single, dict) and isinstance(iret, dict):
                            iret.update(single)
                        else:
                            if not iret:
                                iret = []
                            iret.append(single)
                        tag = tagify([data['jid'], 'prog', opts['id'], str(ind)], 'job')
                        event_data = {'return': single}
                        minion_instance._fire_master(event_data, tag)
                        ind += 1
                    ret['return'] = iret
                else:
                    ret['return'] = return_data
                ret['retcode'] = minion_instance.functions.pack['__context__'].get(
                    'retcode',
                    0
                )
                ret['success'] = True
            except CommandNotFoundError as exc:
                msg = 'Command required for \'{0}\' not found'.format(
                    function_name
                )
                log.debug(msg, exc_info=True)
                ret['return'] = '{0}: {1}'.format(msg, exc)
                ret['out'] = 'nested'
            except CommandExecutionError as exc:
                log.error(
                    'A command in \'{0}\' had a problem: {1}'.format(
                        function_name,
                        exc
                    ),
                    exc_info_on_loglevel=logging.DEBUG
                )
                ret['return'] = 'ERROR: {0}'.format(exc)
                ret['out'] = 'nested'
            except SaltInvocationError as exc:
                log.error(
                    'Problem executing \'{0}\': {1}'.format(
                        function_name,
                        exc
                    ),
                    exc_info_on_loglevel=logging.DEBUG
                )
                ret['return'] = 'ERROR executing \'{0}\': {1}'.format(
                    function_name, exc
                )
                ret['out'] = 'nested'
            except TypeError as exc:
                msg = 'Passed invalid arguments to {0}: {1}\n{2}'.format(function_name, exc, func.__doc__, )
                log.warning(msg, exc_info_on_loglevel=logging.DEBUG)
                ret['return'] = msg
                ret['out'] = 'nested'
            except Exception:
                msg = 'The minion function caused an exception'
                log.warning(msg, exc_info_on_loglevel=logging.DEBUG)
                salt.utils.error.fire_exception(salt.exceptions.MinionError(msg), opts, job=data)
                ret['return'] = '{0}: {1}'.format(msg, traceback.format_exc())
                ret['out'] = 'nested'
        else:
            ret['return'] = minion_instance.functions.missing_fun_string(function_name)
            mod_name = function_name.split('.')[0]
            if mod_name in minion_instance.function_errors:
                ret['return'] += ' Possible reasons: \'{0}\''.format(
                    minion_instance.function_errors[mod_name]
                )
            ret['success'] = False
            ret['retcode'] = 254
            ret['out'] = 'nested'

        ret['jid'] = data['jid']
        ret['fun'] = data['fun']
        ret['fun_args'] = data['arg']
        if 'master_id' in data:
            ret['master_id'] = data['master_id']
        if 'metadata' in data:
            if isinstance(data['metadata'], dict):
                ret['metadata'] = data['metadata']
            else:
                log.warning('The metadata parameter must be a dictionary.  Ignoring.')
        minion_instance._return_pub(
            ret,
            timeout=minion_instance._return_retry_timer()
        )
        # TODO: make a list? Seems odd to split it this late :/
        if data['ret'] and isinstance(data['ret'], six.string_types):
            if 'ret_config' in data:
                ret['ret_config'] = data['ret_config']
            if 'ret_kwargs' in data:
                ret['ret_kwargs'] = data['ret_kwargs']
            ret['id'] = opts['id']
            for returner in set(data['ret'].split(',')):
                try:
                    minion_instance.returners['{0}.returner'.format(
                        returner
                    )](ret)
                except Exception as exc:
                    log.error(
                        'The return failed for job {0} {1}'.format(
                        data['jid'],
                        exc
                        )
                    )
                    log.error(traceback.format_exc())

    @classmethod
    def _thread_multi_return(cls, minion_instance, opts, data):
        '''
        This method should be used as a threading target, start the actual
        minion side execution.
        '''
        salt.utils.appendproctitle('{0}._thread_multi_return {1}'.format(cls.__name__, data['jid']))
        # this seems awkward at first, but it's a workaround for Windows
        # multiprocessing communication.
        if sys.platform.startswith('win') and \
                opts['multiprocessing'] and \
                not salt.log.is_logging_configured():
            # We have to re-init the logging system for Windows
            salt.log.setup_console_logger(log_level=opts.get('log_level', 'info'))
            if opts.get('log_file'):
                salt.log.setup_logfile_logger(opts['log_file'], opts.get('log_level_logfile', 'info'))
        ret = {
            'return': {},
            'success': {},
        }
        for ind in range(0, len(data['fun'])):
            ret['success'][data['fun'][ind]] = False
            try:
                if minion_instance.opts['pillar'].get('minion_blackout', False):
                    # this minion is blacked out. Only allow saltutil.refresh_pillar
                    if data['fun'][ind] != 'saltutil.refresh_pillar' and \
                            data['fun'][ind] not in minion_instance.opts['pillar'].get('minion_blackout_whitelist', []):
                        raise SaltInvocationError('Minion in blackout mode. Set \'minion_blackout\' '
                                                 'to False in pillar to resume operations. Only '
                                                 'saltutil.refresh_pillar allowed in blackout mode.')
                func = minion_instance.functions[data['fun'][ind]]
                args, kwargs = load_args_and_kwargs(
                    func,
                    data['arg'][ind],
                    data)
                ret['return'][data['fun'][ind]] = func(*args, **kwargs)
                ret['success'][data['fun'][ind]] = True
            except Exception as exc:
                trb = traceback.format_exc()
                log.warning(
                    'The minion function caused an exception: {0}'.format(
                        exc
                    )
                )
                ret['return'][data['fun'][ind]] = trb
            ret['jid'] = data['jid']
            ret['fun'] = data['fun']
            ret['fun_args'] = data['arg']
        if 'metadata' in data:
            ret['metadata'] = data['metadata']
        minion_instance._return_pub(
            ret,
            timeout=minion_instance._return_retry_timer()
        )
        if data['ret']:
            if 'ret_config' in data:
                ret['ret_config'] = data['ret_config']
            if 'ret_kwargs' in data:
                ret['ret_kwargs'] = data['ret_kwargs']
            for returner in set(data['ret'].split(',')):
                ret['id'] = opts['id']
                try:
                    minion_instance.returners['{0}.returner'.format(
                        returner
                    )](ret)
                except Exception as exc:
                    log.error(
                        'The return failed for job {0} {1}'.format(
                        data['jid'],
                        exc
                        )
                    )

    def _return_pub(self, ret, ret_cmd='_return', timeout=60):
        '''
        Return the data from the executed command to the master server
        '''
        jid = ret.get('jid', ret.get('__jid__'))
        fun = ret.get('fun', ret.get('__fun__'))
        if self.opts['multiprocessing']:
            fn_ = os.path.join(self.proc_dir, jid)
            if os.path.isfile(fn_):
                try:
                    os.remove(fn_)
                except (OSError, IOError):
                    # The file is gone already
                    pass
        log.info('Returning information for job: {0}'.format(jid))
        channel = salt.transport.Channel.factory(self.opts)
        if ret_cmd == '_syndic_return':
            load = {'cmd': ret_cmd,
                    'id': self.opts['id'],
                    'jid': jid,
                    'fun': fun,
                    'arg': ret.get('arg'),
                    'tgt': ret.get('tgt'),
                    'tgt_type': ret.get('tgt_type'),
                    'load': ret.get('__load__')}
            if '__master_id__' in ret:
                load['master_id'] = ret['__master_id__']
            load['return'] = {}
            for key, value in six.iteritems(ret):
                if key.startswith('__'):
                    continue
                load['return'][key] = value
        else:
            load = {'cmd': ret_cmd,
                    'id': self.opts['id']}
            for key, value in six.iteritems(ret):
                load[key] = value

        if 'out' in ret:
            if isinstance(ret['out'], six.string_types):
                load['out'] = ret['out']
            else:
                log.error('Invalid outputter {0}. This is likely a bug.'
                          .format(ret['out']))
        else:
            try:
                oput = self.functions[fun].__outputter__
            except (KeyError, AttributeError, TypeError):
                pass
            else:
                if isinstance(oput, six.string_types):
                    load['out'] = oput
        if self.opts['cache_jobs']:
            # Local job cache has been enabled
            fn_ = os.path.join(
                self.opts['cachedir'],
                'minion_jobs',
                load['jid'],
                'return.p')
            jdir = os.path.dirname(fn_)
            if not os.path.isdir(jdir):
                os.makedirs(jdir)
            salt.utils.fopen(fn_, 'w+b').write(self.serial.dumps(ret))
        try:
            ret_val = channel.send(load, timeout=timeout)
        except SaltReqTimeoutError:
            msg = ('The minion failed to return the job information for job '
                   '{0}. This is often due to the master being shut down or '
                   'overloaded. If the master is running consider increasing '
                   'the worker_threads value.').format(jid)
            log.warn(msg)
            return ''

        log.trace('ret_val = {0}'.format(ret_val))  # pylint: disable=no-member
        return ret_val

    def _state_run(self):
        '''
        Execute a state run based on information set in the minion config file
        '''
        if self.opts['startup_states']:
            data = {'jid': 'req', 'ret': self.opts.get('ext_job_cache', '')}
            if self.opts['startup_states'] == 'sls':
                data['fun'] = 'state.sls'
                data['arg'] = [self.opts['sls_list']]
            elif self.opts['startup_states'] == 'top':
                data['fun'] = 'state.top'
                data['arg'] = [self.opts['top_file']]
            else:
                data['fun'] = 'state.highstate'
                data['arg'] = []
            self._handle_decoded_payload(data)

    def _refresh_grains_watcher(self, refresh_interval_in_minutes):
        '''
        Create a loop that will fire a pillar refresh to inform a master about a change in the grains of this minion
        :param refresh_interval_in_minutes:
        :return: None
        '''
        if '__update_grains' not in self.opts.get('schedule', {}):
            if 'schedule' not in self.opts:
                self.opts['schedule'] = {}
            self.opts['schedule'].update({
                '__update_grains':
                    {
                        'function': 'event.fire',
                        'args': [{}, 'grains_refresh'],
                        'minutes': refresh_interval_in_minutes
                    }
            })

    def _fire_master_minion_start(self):
        # Send an event to the master that the minion is live
        self._fire_master(
            'Minion {0} started at {1}'.format(
            self.opts['id'],
            time.asctime()
            ),
            'minion_start'
        )
        # dup name spaced event
        self._fire_master(
            'Minion {0} started at {1}'.format(
            self.opts['id'],
            time.asctime()
            ),
            tagify([self.opts['id'], 'start'], 'minion'),
        )

    def module_refresh(self, force_refresh=False, notify=False):
        '''
        Refresh the functions and returners.
        '''
        log.debug('Refreshing modules. Notify={0}'.format(notify))
        if hasattr(self, 'proxy'):
            self.functions, self.returners, _, self.executors = self._load_modules(force_refresh,
                                                                                   notify=notify,
                                                                                   proxy=self.proxy)  # pylint: disable=no-member
            # Proxies have a chicken-and-egg problem.  Usually we load grains early
            # in the setup process, but we can't load grains for proxies until
            # we talk to the device we are proxying for.  So force a grains
            # sync here.
            # Hmm...We can't seem to sync grains here, makes the event bus go nuts
            # leaving this commented to remind future me that this is not a good idea here.
            # self.functions['saltutil.sync_grains'](saltenv='base')
        else:
            self.functions, self.returners, _, self.executors = self._load_modules(force_refresh, notify=notify)

        self.schedule.functions = self.functions
        self.schedule.returners = self.returners

    # TODO: only allow one future in flight at a time?
    @tornado.gen.coroutine
    def pillar_refresh(self, force_refresh=False):
        '''
        Refresh the pillar
        '''
        log.debug('Refreshing pillar')
        try:
            self.opts['pillar'] = yield salt.pillar.get_async_pillar(
                self.opts,
                self.opts['grains'],
                self.opts['id'],
                self.opts['environment'],
                pillarenv=self.opts.get('pillarenv'),
            ).compile_pillar()
        except SaltClientError:
            # Do not exit if a pillar refresh fails.
            log.error('Pillar data could not be refreshed. '
                      'One or more masters may be down!')
        self.module_refresh(force_refresh)

    def manage_schedule(self, tag, data):
        '''
        Refresh the functions and returners.
        '''
        func = data.get('func', None)
        name = data.get('name', None)
        schedule = data.get('schedule', None)
        where = data.get('where', None)
        persist = data.get('persist', None)

        if func == 'delete':
            self.schedule.delete_job(name, persist)
        elif func == 'add':
            self.schedule.add_job(schedule, persist)
        elif func == 'modify':
            self.schedule.modify_job(name, schedule, persist, where)
        elif func == 'enable':
            self.schedule.enable_schedule()
        elif func == 'disable':
            self.schedule.disable_schedule()
        elif func == 'enable_job':
            self.schedule.enable_job(name, persist, where)
        elif func == 'run_job':
            self.schedule.run_job(name)
        elif func == 'disable_job':
            self.schedule.disable_job(name, persist, where)
        elif func == 'reload':
            self.schedule.reload(schedule)
        elif func == 'list':
            self.schedule.list(where)
        elif func == 'save_schedule':
            self.schedule.save_schedule()

    def manage_beacons(self, tag, data):
        '''
        Manage Beacons
        '''
        func = data.get('func', None)
        name = data.get('name', None)
        beacon_data = data.get('beacon_data', None)

        if func == 'add':
            self.beacons.add_beacon(name, beacon_data)
        elif func == 'modify':
            self.beacons.modify_beacon(name, beacon_data)
        elif func == 'delete':
            self.beacons.delete_beacon(name)
        elif func == 'enable':
            self.beacons.enable_beacons()
        elif func == 'disable':
            self.beacons.disable_beacons()
        elif func == 'enable_beacon':
            self.beacons.enable_beacon(name)
        elif func == 'disable_beacon':
            self.beacons.disable_beacon(name)
        elif func == 'list':
            self.beacons.list_beacons()

    def environ_setenv(self, tag, data):
        '''
        Set the salt-minion main process environment according to
        the data contained in the minion event data
        '''
        environ = data.get('environ', None)
        if environ is None:
            return False
        false_unsets = data.get('false_unsets', False)
        clear_all = data.get('clear_all', False)
        import salt.modules.environ as mod_environ
        return mod_environ.setenv(environ, false_unsets, clear_all)

    def _pre_tune(self):
        '''
        Set the minion running flag and issue the appropriate warnings if
        the minion cannot be started or is already running
        '''
        if self._running is None:
            self._running = True
        elif self._running is False:
            log.error(
                'This {0} was scheduled to stop. Not running '
                '{0}.tune_in()'.format(self.__class__.__name__)
            )
            return
        elif self._running is True:
            log.error(
                'This {0} is already running. Not running '
                '{0}.tune_in()'.format(self.__class__.__name__)
            )
            return

        try:
            log.info(
                '{0} is starting as user \'{1}\''.format(
                    self.__class__.__name__,
                    salt.utils.get_user()
                )
            )
        except Exception as err:
            # Only windows is allowed to fail here. See #3189. Log as debug in
            # that case. Else, error.
            log.log(
                salt.utils.is_windows() and logging.DEBUG or logging.ERROR,
                'Failed to get the user who is starting {0}'.format(
                    self.__class__.__name__
                ),
                exc_info=err
            )

    def _mine_send(self, tag, data):
        '''
        Send mine data to the master
        '''
        channel = salt.transport.Channel.factory(self.opts)
        data['tok'] = self.tok
        try:
            ret = channel.send(data)
            return ret
        except SaltReqTimeoutError:
            log.warning('Unable to send mine data to master.')
            return None

    @tornado.gen.coroutine
    def handle_event(self, package):
        '''
        Handle an event from the epull_sock (all local minion events)
        '''
        tag, data = salt.utils.event.SaltEvent.unpack(package)
        log.debug('Handling event tag \'{0}\''.format(tag))
        if package.startswith('module_refresh'):
            self.module_refresh(notify=data.get('notify', False))
        elif package.startswith('pillar_refresh'):
            yield self.pillar_refresh()
        elif package.startswith('manage_schedule'):
            self.manage_schedule(tag, data)
        elif package.startswith('manage_beacons'):
            self.manage_beacons(tag, data)
        elif package.startswith('grains_refresh'):
            if self.grains_cache != self.opts['grains']:
                self.pillar_refresh(force_refresh=True)
                self.grains_cache = self.opts['grains']
        elif package.startswith('environ_setenv'):
            self.environ_setenv(tag, data)
        elif package.startswith('_minion_mine'):
            self._mine_send(tag, data)
        elif package.startswith('fire_master'):
            log.debug('Forwarding master event tag={tag}'.format(tag=data['tag']))
            self._fire_master(data['data'], data['tag'], data['events'], data['pretag'])
        elif package.startswith('__master_disconnected'):
            # if the master disconnect event is for a different master, raise an exception
            if data['master'] != self.opts['master']:
                raise Exception()
            if self.connected:
                # we are not connected anymore
                self.connected = False
                # modify the scheduled job to fire only on reconnect
                if self.opts['transport'] != 'tcp':
                    schedule = {
                       'function': 'status.master',
                       'seconds': self.opts['master_alive_interval'],
                       'jid_include': True,
                       'maxrunning': 2,
                       'kwargs': {'master': self.opts['master'],
                                  'connected': False}
                    }
                    self.schedule.modify_job(name='__master_alive',
                                             schedule=schedule)

                log.info('Connection to master {0} lost'.format(self.opts['master']))

                if self.opts['master_type'] == 'failover':
                    log.info('Trying to tune in to next master from master-list')

                    if hasattr(self, 'pub_channel'):
                        self.pub_channel.on_recv(None)
                        if hasattr(self.pub_channel, 'close'):
                            self.pub_channel.close()
                        del self.pub_channel

                    # if eval_master finds a new master for us, self.connected
                    # will be True again on successful master authentication
                    master, self.pub_channel = yield self.eval_master(
                                                        opts=self.opts,
                                                        failed=True)
                    if self.connected:
                        self.opts['master'] = master

                        # re-init the subsystems to work with the new master
                        log.info('Re-initialising subsystems for new '
                                 'master {0}'.format(self.opts['master']))
                        self.functions, self.returners, self.function_errors, self.executors = self._load_modules()
                        self.pub_channel.on_recv(self._handle_payload)
                        self._fire_master_minion_start()
                        log.info('Minion is ready to receive requests!')

                        # update scheduled job to run with the new master addr
                        if self.opts['transport'] != 'tcp':
                            schedule = {
                               'function': 'status.master',
                               'seconds': self.opts['master_alive_interval'],
                               'jid_include': True,
                               'maxrunning': 2,
                               'kwargs': {'master': self.opts['master'],
                                          'connected': True}
                            }
                            self.schedule.modify_job(name='__master_alive',
                                                     schedule=schedule)

        elif package.startswith('__master_connected'):
            # handle this event only once. otherwise it will pollute the log
            if not self.connected:
                log.info('Connection to master {0} re-established'.format(self.opts['master']))
                self.connected = True
                # modify the __master_alive job to only fire,
                # if the connection is lost again
                if self.opts['transport'] != 'tcp':
                    schedule = {
                       'function': 'status.master',
                       'seconds': self.opts['master_alive_interval'],
                       'jid_include': True,
                       'maxrunning': 2,
                       'kwargs': {'master': self.opts['master'],
                                  'connected': True}
                    }

                    self.schedule.modify_job(name='__master_alive',
                                             schedule=schedule)
        elif package.startswith('_salt_error'):
            log.debug('Forwarding salt error event tag={tag}'.format(tag=tag))
            self._fire_master(data, tag)

    def _fallback_cleanups(self):
        '''
        Fallback cleanup routines, attempting to fix leaked processes, threads, etc.
        '''
        # Add an extra fallback in case a forked process leaks through
        multiprocessing.active_children()

        # Cleanup Windows threads
        if not salt.utils.is_windows():
            return
        for thread in self.win_proc:
            if not thread.is_alive():
                thread.join()
                try:
                    self.win_proc.remove(thread)
                    del thread
                except (ValueError, NameError):
                    pass

    # Main Minion Tune In
    def tune_in(self, start=True):
        '''
        Lock onto the publisher. This is the main event loop for the minion
        :rtype : None
        '''
        self._pre_tune()

        # start up the event publisher, so we can see events during startup
        self.event_publisher = salt.utils.event.AsyncEventPublisher(
            self.opts,
            self.handle_event,
            io_loop=self.io_loop,
        )

        log.debug('Minion \'{0}\' trying to tune in'.format(self.opts['id']))

        if start:
            self.sync_connect_master()
        if hasattr(self, 'connected') and self.connected:
            self._fire_master_minion_start()
            log.info('Minion is ready to receive requests!')

        # Make sure to gracefully handle SIGUSR1
        enable_sigusr1_handler()

        # Make sure to gracefully handle CTRL_LOGOFF_EVENT
        salt.utils.enable_ctrl_logoff_handler()

        # On first startup execute a state run if configured to do so
        self._state_run()

        loop_interval = self.opts['loop_interval']

        try:
            if self.opts['grains_refresh_every']:  # If exists and is not zero. In minutes, not seconds!
                if self.opts['grains_refresh_every'] > 1:
                    log.debug(
                        'Enabling the grains refresher. Will run every {0} minutes.'.format(
                            self.opts['grains_refresh_every'])
                    )
                else:  # Clean up minute vs. minutes in log message
                    log.debug(
                        'Enabling the grains refresher. Will run every {0} minute.'.format(
                            self.opts['grains_refresh_every'])

                    )
                self._refresh_grains_watcher(
                    abs(self.opts['grains_refresh_every'])
                )
        except Exception as exc:
            log.error(
                'Exception occurred in attempt to initialize grain refresh routine during minion tune-in: {0}'.format(
                    exc)
            )

        self.periodic_callbacks = {}
        # schedule the stuff that runs every interval
        ping_interval = self.opts.get('ping_interval', 0) * 60
        if ping_interval > 0:
            def ping_master():
                try:
                    if not self._fire_master('ping', 'minion_ping'):
                        if not self.opts.get('auth_safemode', True):
                            log.error('** Master Ping failed. Attempting to restart minion**')
                            delay = self.opts.get('random_reauth_delay', 5)
                            log.info('delaying random_reauth_delay {0}s'.format(delay))
                            # regular sys.exit raises an exception -- which isn't sufficient in a thread
                            os._exit(salt.defaults.exitcodes.SALT_KEEPALIVE)
                except Exception:
                    log.warning('Attempt to ping master failed.', exc_on_loglevel=logging.DEBUG)
            self.periodic_callbacks['ping'] = tornado.ioloop.PeriodicCallback(ping_master, ping_interval * 1000, io_loop=self.io_loop)

        self.periodic_callbacks['cleanup'] = tornado.ioloop.PeriodicCallback(self._fallback_cleanups, loop_interval * 1000, io_loop=self.io_loop)

        def handle_beacons():
            # Process Beacons
            beacons = None
            try:
                beacons = self.process_beacons(self.functions)
            except Exception:
                log.critical('The beacon errored: ', exc_info=True)
            if beacons:
                self._fire_master(events=beacons)

        self.periodic_callbacks['beacons'] = tornado.ioloop.PeriodicCallback(handle_beacons, loop_interval * 1000, io_loop=self.io_loop)

        # TODO: actually listen to the return and change period
        def handle_schedule():
            self.process_schedule(self, loop_interval)
        if hasattr(self, 'schedule'):
            self.periodic_callbacks['schedule'] = tornado.ioloop.PeriodicCallback(handle_schedule, 1000, io_loop=self.io_loop)

        # start all the other callbacks
        for periodic_cb in six.itervalues(self.periodic_callbacks):
            periodic_cb.start()

        # add handler to subscriber
        if hasattr(self, 'pub_channel'):
            self.pub_channel.on_recv(self._handle_payload)
        else:
            log.error('No connection to master found. Scheduled jobs will not run.')

        if start:
            try:
                self.io_loop.start()
            except (KeyboardInterrupt, RuntimeError):  # A RuntimeError can be re-raised by Tornado on shutdown
                self.destroy()

    def _handle_payload(self, payload):
        if payload is not None and payload['enc'] == 'aes':
            if self._target_load(payload['load']):
                self._handle_decoded_payload(payload['load'])
        # If it's not AES, and thus has not been verified, we do nothing.
        # In the future, we could add support for some clearfuncs, but
        # the minion currently has no need.

    def _target_load(self, load):
        # Verify that the publication is valid
        if 'tgt' not in load or 'jid' not in load or 'fun' not in load \
           or 'arg' not in load:
            return False
        # Verify that the publication applies to this minion

        # It's important to note that the master does some pre-processing
        # to determine which minions to send a request to. So for example,
        # a "salt -G 'grain_key:grain_val' test.ping" will invoke some
        # pre-processing on the master and this minion should not see the
        # publication if the master does not determine that it should.

        if 'tgt_type' in load:
            match_func = getattr(self.matcher,
                                 '{0}_match'.format(load['tgt_type']), None)
            if match_func is None:
                return False
            if load['tgt_type'] in ('grain', 'grain_pcre', 'pillar'):
                delimiter = load.get('delimiter', DEFAULT_TARGET_DELIM)
                if not match_func(load['tgt'], delimiter=delimiter):
                    return False
            elif not match_func(load['tgt']):
                return False
        else:
            if not self.matcher.glob_match(load['tgt']):
                return False

        return True

    def destroy(self):
        '''
        Tear down the minion
        '''
        self._running = False
        if hasattr(self, 'schedule'):
            del self.schedule
        if hasattr(self, 'pub_channel'):
            self.pub_channel.on_recv(None)
            if hasattr(self.pub_channel, 'close'):
                self.pub_channel.close()
            del self.pub_channel
        if hasattr(self, 'periodic_callbacks'):
            for cb in six.itervalues(self.periodic_callbacks):
                cb.stop()

    def __del__(self):
        self.destroy()


class Syndic(Minion):
    '''
    Make a Syndic minion, this minion will use the minion keys on the
    master to authenticate with a higher level master.
    '''
    def __init__(self, opts, **kwargs):
        self._syndic_interface = opts.get('interface')
        self._syndic = True
        # force auth_safemode True because Syndic don't support autorestart
        opts['auth_safemode'] = True
        opts['loop_interval'] = 1
        super(Syndic, self).__init__(opts, **kwargs)
        self.mminion = salt.minion.MasterMinion(opts)
        self.jid_forward_cache = set()

    def _handle_decoded_payload(self, data):
        '''
        Override this method if you wish to handle the decoded data
        differently.
        '''
        # TODO: even do this??
        data['to'] = int(data.get('to', self.opts['timeout'])) - 1
        # Only forward the command if it didn't originate from ourselves
        if data.get('master_id', 0) != self.opts.get('master_id', 1):
            self.syndic_cmd(data)

    def syndic_cmd(self, data):
        '''
        Take the now clear load and forward it on to the client cmd
        '''
        # Set up default tgt_type
        if 'tgt_type' not in data:
            data['tgt_type'] = 'glob'
        kwargs = {}

        # optionally add a few fields to the publish data
        for field in ('master_id',  # which master the job came from
                      'user',  # which user ran the job
                      ):
            if field in data:
                kwargs[field] = data[field]

        try:
            # Send out the publication
            self.local.pub(data['tgt'],
                           data['fun'],
                           data['arg'],
                           data['tgt_type'],
                           data['ret'],
                           data['jid'],
                           data['to'],
                           **kwargs)
        except Exception as exc:
            log.warning('Unable to forward pub data: {0}'.format(exc))

    def _fire_master_syndic_start(self):
        # Send an event to the master that the minion is live
        self._fire_master(
            'Syndic {0} started at {1}'.format(
            self.opts['id'],
            time.asctime()
            ),
            'syndic_start'
        )
        self._fire_master(
            'Syndic {0} started at {1}'.format(
            self.opts['id'],
            time.asctime()
            ),
            tagify([self.opts['id'], 'start'], 'syndic'),
        )

    # Syndic Tune In
    def tune_in(self, start=True):
        '''
        Lock onto the publisher. This is the main event loop for the syndic
        '''
        log.debug('Syndic \'{0}\' trying to tune in'.format(self.opts['id']))

        if start:
            self.sync_connect_master()

        # Instantiate the local client
        self.local = salt.client.get_local_client(
            self.opts['_minion_conf_file'], io_loop=self.io_loop)
        self.local.event.subscribe('')
        self.local.opts['interface'] = self._syndic_interface

        # add handler to subscriber
        self.pub_channel.on_recv(self._process_cmd_socket)

        # register the event sub to the poller
        self._reset_event_aggregation()
        self.local.event.set_event_handler(self._process_event)

        # forward events every syndic_event_forward_timeout
        self.forward_events = tornado.ioloop.PeriodicCallback(self._forward_events,
                                                              self.opts['syndic_event_forward_timeout'] * 1000,
                                                              io_loop=self.io_loop)
        self.forward_events.start()

        # Send an event to the master that the minion is live
        self._fire_master_syndic_start()

        # Make sure to gracefully handle SIGUSR1
        enable_sigusr1_handler()

        if start:
            self.io_loop.start()

    # TODO: clean up docs
    def tune_in_no_block(self):
        '''
        Executes the tune_in sequence but omits extra logging and the
        management of the event bus assuming that these are handled outside
        the tune_in sequence
        '''
        # Instantiate the local client
        self.local = salt.client.get_local_client(
                self.opts['_minion_conf_file'], io_loop=self.io_loop)

        # add handler to subscriber
        self.pub_channel.on_recv(self._process_cmd_socket)

    def _process_cmd_socket(self, payload):
        if payload is not None and payload['enc'] == 'aes':
            log.trace('Handling payload')
            self._handle_decoded_payload(payload['load'])
        # If it's not AES, and thus has not been verified, we do nothing.
        # In the future, we could add support for some clearfuncs, but
        # the syndic currently has no need.

    def _reset_event_aggregation(self):
        self.jids = {}
        self.raw_events = []

    def _process_event(self, raw):
        # TODO: cleanup: Move down into event class
        mtag, data = self.local.event.unpack(raw, self.local.event.serial)
        event = {'data': data, 'tag': mtag}
        log.trace('Got event {0}'.format(event['tag']))  # pylint: disable=no-member
        tag_parts = event['tag'].split('/')
        if len(tag_parts) >= 4 and tag_parts[1] == 'job' and \
            salt.utils.jid.is_jid(tag_parts[2]) and tag_parts[3] == 'ret' and \
            'return' in event['data']:
            if 'jid' not in event['data']:
                # Not a job return
                return
            jdict = self.jids.setdefault(event['tag'], {})
            if not jdict:
                jdict['__fun__'] = event['data'].get('fun')
                jdict['__jid__'] = event['data']['jid']
                jdict['__load__'] = {}
                fstr = '{0}.get_load'.format(self.opts['master_job_cache'])
                # Only need to forward each load once. Don't hit the disk
                # for every minion return!
                if event['data']['jid'] not in self.jid_forward_cache:
                    jdict['__load__'].update(
                        self.mminion.returners[fstr](event['data']['jid'])
                        )
                    self.jid_forward_cache.add(event['data']['jid'])
                    if len(self.jid_forward_cache) > self.opts['syndic_jid_forward_cache_hwm']:
                        # Pop the oldest jid from the cache
                        tmp = sorted(list(self.jid_forward_cache))
                        tmp.pop(0)
                        self.jid_forward_cache = set(tmp)
            if 'master_id' in event['data']:
                # __'s to make sure it doesn't print out on the master cli
                jdict['__master_id__'] = event['data']['master_id']
            jdict[event['data']['id']] = event['data']['return']
        else:
            # Add generic event aggregation here
            if 'retcode' not in event['data']:
                self.raw_events.append(event)

    def _forward_events(self):
        log.trace('Forwarding events')  # pylint: disable=no-member
        if self.raw_events:
            self._fire_master(events=self.raw_events,
                              pretag=tagify(self.opts['id'], base='syndic'),
                              )
        for jid in self.jids:
            self._return_pub(self.jids[jid],
                             '_syndic_return',
                             timeout=self._return_retry_timer())
        self._reset_event_aggregation()

    def destroy(self):
        '''
        Tear down the syndic minion
        '''
        # We borrowed the local clients poller so give it back before
        # it's destroyed. Reset the local poller reference.
        super(Syndic, self).destroy()
        if hasattr(self, 'local'):
            del self.local

        if hasattr(self, 'forward_events'):
            self.forward_events.stop()


# TODO: consolidate syndic classes together?
# need a way of knowing if the syndic connection is busted
class MultiSyndic(MinionBase):
    '''
    Make a MultiSyndic minion, this minion will handle relaying jobs and returns from
    all minions connected to it to the list of masters it is connected to.

    Modes (controlled by `syndic_mode`:
        sync: This mode will synchronize all events and publishes from higher level masters
        cluster: This mode will only sync job publishes and returns

    Note: jobs will be returned best-effort to the requesting master. This also means
    (since we are using zmq) that if a job was fired and the master disconnects
    between the publish and return, that the return will end up in a zmq buffer
    in this Syndic headed to that original master.

    In addition, since these classes all seem to use a mix of blocking and non-blocking
    calls (with varying timeouts along the way) this daemon does not handle failure well,
    it will (under most circumstances) stall the daemon for ~15s trying to forward events
    to the down master
    '''
    # time to connect to upstream master
    SYNDIC_CONNECT_TIMEOUT = 5
    SYNDIC_EVENT_TIMEOUT = 5

    def __init__(self, opts, io_loop=None):
        opts['loop_interval'] = 1
        super(MultiSyndic, self).__init__(opts)
        self.mminion = salt.minion.MasterMinion(opts)
        # sync (old behavior), cluster (only returns and publishes)
        self.syndic_mode = self.opts.get('syndic_mode', 'sync')
        self.syndic_failover = self.opts.get('syndic_failover', 'random')

        self.auth_wait = self.opts['acceptance_wait_time']
        self.max_auth_wait = self.opts['acceptance_wait_time_max']

        self._has_master = threading.Event()
        self.jid_forward_cache = set()

        if io_loop is None:
            zmq.eventloop.ioloop.install()
            self.io_loop = zmq.eventloop.ioloop.ZMQIOLoop()
        else:
            self.io_loop = io_loop

    def _spawn_syndics(self):
        '''
        Spawn all the coroutines which will sign in the syndics
        '''
        self._syndics = OrderedDict()  # mapping of opts['master'] -> syndic
        for master in self.opts['master']:
            s_opts = copy.copy(self.opts)
            s_opts['master'] = master
            self._syndics[master] = self._connect_syndic(s_opts)

    @tornado.gen.coroutine
    def _connect_syndic(self, opts):
        '''
        Create a syndic, and asynchronously connect it to a master
        '''
        last = 0  # never have we signed in
        auth_wait = opts['acceptance_wait_time']
        while True:
            log.debug('Syndic attempting to connect to {0}'.format(opts['master']))
            try:
                syndic = Syndic(opts,
                                timeout=self.SYNDIC_CONNECT_TIMEOUT,
                                safe=False,
                                io_loop=self.io_loop,
                                )
                yield syndic.connect_master()
                # set up the syndic to handle publishes (specifically not event forwarding)
                syndic.tune_in_no_block()
                log.info('Syndic successfully connected to {0}'.format(opts['master']))
                break
            except SaltClientError as exc:
                log.error('Error while bringing up syndic for multi-syndic. Is master at {0} responding?'.format(opts['master']))
                last = time.time()
                if auth_wait < self.max_auth_wait:
                    auth_wait += self.auth_wait
                yield tornado.gen.sleep(auth_wait)  # TODO: log?
            except KeyboardInterrupt:
                raise
            except:  # pylint: disable=W0702
                log.critical('Unexpected error while connecting to {0}'.format(opts['master']), exc_info=True)

        raise tornado.gen.Return(syndic)

    def _mark_master_dead(self, master):
        '''
        Mark a master as dead. This will start the sign-in routine
        '''
        # if its connected, mark it dead
        if self._syndics[master].done():
            syndic = self._syndics.result()  # pylint: disable=no-member
            syndic.destroy()
            self._syndics[master] = self._connect_syndic(syndic.opts)
        else:
            log.info('Attempting to mark {0} as dead, although it is already marked dead'.format(master))  # TODO: debug?

    def _call_syndic(self, func, args=(), kwargs=None, master_id=None):
        '''
        Wrapper to call a given func on a syndic, best effort to get the one you asked for
        '''
        if kwargs is None:
            kwargs = {}
        for master, syndic_future in self.iter_master_options(master_id):
            if not syndic_future.done() or syndic_future.exception():
                log.error('Unable to call {0} on {1}, that syndic is not connected'.format(func, master_id))
                continue

            try:
                getattr(syndic_future.result(), func)(*args, **kwargs)
                return
            except SaltClientError:
                log.error('Unable to call {0} on {1}, trying another...'.format(func, master_id))
                self._mark_master_dead(master)
                continue
        log.critical('Unable to call {0} on any masters!'.format(func))

    def iter_master_options(self, master_id=None):
        '''
        Iterate (in order) over your options for master
        '''
        masters = list(self._syndics.keys())
        if self.opts['syndic_failover'] == 'random':
            shuffle(masters)
        if master_id not in self._syndics:
            master_id = masters.pop(0)
        else:
            masters.remove(master_id)

        while True:
            yield master_id, self._syndics[master_id]
            if len(masters) == 0:
                break
            master_id = masters.pop(0)

    def _reset_event_aggregation(self):
        self.jids = {}
        self.raw_events = []

    # Syndic Tune In
    def tune_in(self):
        '''
        Lock onto the publisher. This is the main event loop for the syndic
        '''
        self._spawn_syndics()
        # Instantiate the local client
        self.local = salt.client.get_local_client(
            self.opts['_minion_conf_file'], io_loop=self.io_loop)
        self.local.event.subscribe('')

        log.debug('MultiSyndic \'{0}\' trying to tune in'.format(self.opts['id']))

        # register the event sub to the poller
        self._reset_event_aggregation()
        self.local.event.set_event_handler(self._process_event)

        # forward events every syndic_event_forward_timeout
        self.forward_events = tornado.ioloop.PeriodicCallback(self._forward_events,
                                                              self.opts['syndic_event_forward_timeout'] * 1000,
                                                              io_loop=self.io_loop)
        self.forward_events.start()

        # Make sure to gracefully handle SIGUSR1
        enable_sigusr1_handler()

        self.io_loop.start()

    def _process_event(self, raw):
        # TODO: cleanup: Move down into event class
        mtag, data = self.local.event.unpack(raw, self.local.event.serial)
        event = {'data': data, 'tag': mtag}
        log.trace('Got event {0}'.format(event['tag']))  # pylint: disable=no-member

        tag_parts = event['tag'].split('/')
        if len(tag_parts) >= 4 and tag_parts[1] == 'job' and \
            salt.utils.jid.is_jid(tag_parts[2]) and tag_parts[3] == 'ret' and \
            'return' in event['data']:
            if 'jid' not in event['data']:
                # Not a job return
                return
            if self.syndic_mode == 'cluster' and event['data'].get('master_id', 0) == self.opts.get('master_id', 1):
                log.debug('Return received with matching master_id, not forwarding')
                return

            jdict = self.jids.setdefault(event['tag'], {})
            if not jdict:
                jdict['__fun__'] = event['data'].get('fun')
                jdict['__jid__'] = event['data']['jid']
                jdict['__load__'] = {}
                fstr = '{0}.get_load'.format(self.opts['master_job_cache'])
                # Only need to forward each load once. Don't hit the disk
                # for every minion return!
                if event['data']['jid'] not in self.jid_forward_cache:
                    jdict['__load__'].update(
                        self.mminion.returners[fstr](event['data']['jid'])
                        )
                    self.jid_forward_cache.add(event['data']['jid'])
                    if len(self.jid_forward_cache) > self.opts['syndic_jid_forward_cache_hwm']:
                        # Pop the oldest jid from the cache
                        tmp = sorted(list(self.jid_forward_cache))
                        tmp.pop(0)
                        self.jid_forward_cache = set(tmp)
            if 'master_id' in event['data']:
                # __'s to make sure it doesn't print out on the master cli
                jdict['__master_id__'] = event['data']['master_id']
            jdict[event['data']['id']] = event['data']['return']
        else:
            # TODO: config to forward these? If so we'll have to keep track of who
            # has seen them
            # if we are the top level masters-- don't forward all the minion events
            if self.syndic_mode == 'sync':
                # Add generic event aggregation here
                if 'retcode' not in event['data']:
                    self.raw_events.append(event)

    def _forward_events(self):
        log.trace('Forwarding events')  # pylint: disable=no-member
        if self.raw_events:
            self._call_syndic('_fire_master',
                              kwargs={'events': self.raw_events,
                                      'pretag': tagify(self.opts['id'], base='syndic'),
                                      'timeout': self.SYNDIC_EVENT_TIMEOUT,
                                      },
                              )
        for jid, jid_ret in self.jids.items():
            self._call_syndic('_return_pub',
                              args=(jid_ret, '_syndic_return'),
                              kwargs={'timeout': self.SYNDIC_EVENT_TIMEOUT},
                              master_id=jid_ret.get('__master_id__'),
                              )

        self._reset_event_aggregation()


class Matcher(object):
    '''
    Use to return the value for matching calls from the master
    '''
    def __init__(self, opts, functions=None):
        self.opts = opts
        self.functions = functions

    def confirm_top(self, match, data, nodegroups=None):
        '''
        Takes the data passed to a top file environment and determines if the
        data matches this minion
        '''
        matcher = 'compound'
        if not data:
            log.error('Received bad data when setting the match from the top '
                      'file')
            return False
        for item in data:
            if isinstance(item, dict):
                if 'match' in item:
                    matcher = item['match']
        if hasattr(self, matcher + '_match'):
            funcname = '{0}_match'.format(matcher)
            if matcher == 'nodegroup':
                return getattr(self, funcname)(match, nodegroups)
            return getattr(self, funcname)(match)
        else:
            log.error('Attempting to match with unknown matcher: {0}'.format(
                matcher
            ))
            return False

    def glob_match(self, tgt):
        '''
        Returns true if the passed glob matches the id
        '''
        if not isinstance(tgt, six.string_types):
            return False

        return fnmatch.fnmatch(self.opts['id'], tgt)

    def pcre_match(self, tgt):
        '''
        Returns true if the passed pcre regex matches
        '''
        return bool(re.match(tgt, self.opts['id']))

    def list_match(self, tgt):
        '''
        Determines if this host is on the list
        '''
        if isinstance(tgt, six.string_types):
            tgt = tgt.split(',')
        return bool(self.opts['id'] in tgt)

    def grain_match(self, tgt, delimiter=DEFAULT_TARGET_DELIM):
        '''
        Reads in the grains glob match
        '''
        log.debug('grains target: {0}'.format(tgt))
        if delimiter not in tgt:
            log.error('Got insufficient arguments for grains match '
                      'statement from master')
            return False
        return salt.utils.subdict_match(
            self.opts['grains'], tgt, delimiter=delimiter
        )

    def grain_pcre_match(self, tgt, delimiter=DEFAULT_TARGET_DELIM):
        '''
        Matches a grain based on regex
        '''
        log.debug('grains pcre target: {0}'.format(tgt))
        if delimiter not in tgt:
            log.error('Got insufficient arguments for grains pcre match '
                      'statement from master')
            return False
        return salt.utils.subdict_match(self.opts['grains'], tgt,
                                        delimiter=delimiter, regex_match=True)

    def data_match(self, tgt):
        '''
        Match based on the local data store on the minion
        '''
        if self.functions is None:
            utils = salt.loader.utils(self.opts)
            self.functions = salt.loader.minion_mods(self.opts, utils=utils)
        comps = tgt.split(':')
        if len(comps) < 2:
            return False
        val = self.functions['data.getval'](comps[0])
        if val is None:
            # The value is not defined
            return False
        if isinstance(val, list):
            # We are matching a single component to a single list member
            for member in val:
                if fnmatch.fnmatch(str(member).lower(), comps[1].lower()):
                    return True
            return False
        if isinstance(val, dict):
            if comps[1] in val:
                return True
            return False
        return bool(fnmatch.fnmatch(
            val,
            comps[1],
        ))

    def pillar_match(self, tgt, delimiter=DEFAULT_TARGET_DELIM):
        '''
        Reads in the pillar glob match
        '''
        log.debug('pillar target: {0}'.format(tgt))
        if delimiter not in tgt:
            log.error('Got insufficient arguments for pillar match '
                      'statement from master')
            return False
        return salt.utils.subdict_match(
            self.opts['pillar'], tgt, delimiter=delimiter
        )

    def pillar_pcre_match(self, tgt, delimiter=DEFAULT_TARGET_DELIM):
        '''
        Reads in the pillar pcre match
        '''
        log.debug('pillar PCRE target: {0}'.format(tgt))
        if delimiter not in tgt:
            log.error('Got insufficient arguments for pillar PCRE match '
                      'statement from master')
            return False
        return salt.utils.subdict_match(
            self.opts['pillar'], tgt, delimiter=delimiter, regex_match=True
        )

    def pillar_exact_match(self, tgt, delimiter=':'):
        '''
        Reads in the pillar match, no globbing, no PCRE
        '''
        log.debug('pillar target: {0}'.format(tgt))
        if delimiter not in tgt:
            log.error('Got insufficient arguments for pillar match '
                      'statement from master')
            return False
        return salt.utils.subdict_match(self.opts['pillar'],
                                        tgt,
                                        delimiter=delimiter,
                                        exact_match=True)

    def ipcidr_match(self, tgt):
        '''
        Matches based on IP address or CIDR notation
        '''
        try:
            # Target is an address?
            tgt = ipaddress.ip_address(tgt)
        except:  # pylint: disable=bare-except
            try:
                # Target is a network?
                tgt = ipaddress.ip_network(tgt)
            except:  # pylint: disable=bare-except
                log.error('Invalid IP/CIDR target: {0}'.format(tgt))
                return []
        proto = 'ipv{0}'.format(tgt.version)

        grains = self.opts['grains']

        if proto not in grains:
            match = False
        elif isinstance(tgt, (ipaddress.IPv4Address, ipaddress.IPv6Address)):
            match = str(tgt) in grains[proto]
        else:
            match = salt.utils.network.in_subnet(tgt, grains[proto])

        return match

    def range_match(self, tgt):
        '''
        Matches based on range cluster
        '''
        if HAS_RANGE:
            range_ = seco.range.Range(self.opts['range_server'])
            try:
                return self.opts['grains']['fqdn'] in range_.expand(tgt)
            except seco.range.RangeException as exc:
                log.debug('Range exception in compound match: {0}'.format(exc))
                return False
        return False

    def compound_match(self, tgt):
        '''
        Runs the compound target check
        '''
        if not isinstance(tgt, six.string_types) and not isinstance(tgt, (list, tuple)):
            log.error('Compound target received that is neither string, list nor tuple')
            return False
        log.debug('compound_match: {0} ? {1}'.format(self.opts['id'], tgt))
        ref = {'G': 'grain',
               'P': 'grain_pcre',
               'I': 'pillar',
               'J': 'pillar_pcre',
               'L': 'list',
               'N': None,      # Nodegroups should already be expanded
               'S': 'ipcidr',
               'E': 'pcre'}
        if HAS_RANGE:
            ref['R'] = 'range'

        results = []
        opers = ['and', 'or', 'not', '(', ')']

        if isinstance(tgt, six.string_types):
            words = tgt.split()
        else:
            words = tgt

        for word in words:
            target_info = salt.utils.minions.parse_target(word)

            # Easy check first
            if word in opers:
                if results:
                    if results[-1] == '(' and word in ('and', 'or'):
                        log.error('Invalid beginning operator after "(": {0}'.format(word))
                        return False
                    if word == 'not':
                        if not results[-1] in ('and', 'or', '('):
                            results.append('and')
                    results.append(word)
                else:
                    # seq start with binary oper, fail
                    if word not in ['(', 'not']:
                        log.error('Invalid beginning operator: {0}'.format(word))
                        return False
                    results.append(word)

            elif target_info and target_info['engine']:
                if 'N' == target_info['engine']:
                    # Nodegroups should already be expanded/resolved to other engines
                    log.error('Detected nodegroup expansion failure of "{0}"'.format(word))
                    return False
                engine = ref.get(target_info['engine'])
                if not engine:
                    # If an unknown engine is called at any time, fail out
                    log.error('Unrecognized target engine "{0}" for'
                              ' target expression "{1}"'.format(
                                  target_info['engine'],
                                  word,
                                )
                        )
                    return False

                engine_args = [target_info['pattern']]
                engine_kwargs = {}
                if target_info['delimiter']:
                    engine_kwargs['delimiter'] = target_info['delimiter']

                results.append(
                    str(getattr(self, '{0}_match'.format(engine))(*engine_args, **engine_kwargs))
                )

            else:
                # The match is not explicitly defined, evaluate it as a glob
                results.append(str(self.glob_match(word)))

        results = ' '.join(results)
        log.debug('compound_match {0} ? "{1}" => "{2}"'.format(self.opts['id'], tgt, results))
        try:
            return eval(results)  # pylint: disable=W0123
        except Exception:
            log.error('Invalid compound target: {0} for results: {1}'.format(tgt, results))
            return False
        return False

    def nodegroup_match(self, tgt, nodegroups):
        '''
        This is a compatibility matcher and is NOT called when using
        nodegroups for remote execution, but is called when the nodegroups
        matcher is used in states
        '''
        if tgt in nodegroups:
            return self.compound_match(
                salt.utils.minions.nodegroup_comp(tgt, nodegroups)
            )
        return False


class ProxyMinion(Minion):
    '''
    This class instantiates a 'proxy' minion--a minion that does not manipulate
    the host it runs on, but instead manipulates a device that cannot run a minion.
    '''

    # TODO: better name...
    @tornado.gen.coroutine
    def _post_master_init(self, master):
        '''
        Function to finish init after connecting to a master

        This is primarily loading modules, pillars, etc. (since they need
        to know which master they connected to)
        '''
        log.debug("subclassed _post_master_init")

        self.opts['master'] = master

        self.opts['pillar'] = yield salt.pillar.get_async_pillar(
            self.opts,
            self.opts['grains'],
            self.opts['id'],
            self.opts['environment'],
            pillarenv=self.opts.get('pillarenv'),
        ).compile_pillar()

        if 'proxy' not in self.opts['pillar']:
            log.error('No proxy key found in pillar for id '+self.opts['id']+'.')
            log.error('Check your pillar configuration and contents.  Salt-proxy aborted.')
            self._running = False
            raise SaltSystemExit(code=-1)

        fq_proxyname = self.opts['pillar']['proxy']['proxytype']
        self.opts['proxy'] = self.opts['pillar']['proxy']

        # We need to do this again, because we are going to throw out a lot of grains.
        self.opts['grains'] = salt.loader.grains(self.opts)

        # Need to load the modules so they get all the dunder variables
        self.functions, self.returners, self.function_errors, self.executors = self._load_modules()

        # we can then sync any proxymodules down from the master
        self.functions['saltutil.sync_proxymodules'](saltenv='base')

        # Then load the proxy module
        self.proxy = salt.loader.proxy(self.opts)

        # Check config 'add_proxymodule_to_opts'  Remove this in Boron.
        if self.opts['add_proxymodule_to_opts']:
            self.opts['proxymodule'] = self.proxy

        # And re-load the modules so the __proxy__ variable gets injected
        self.functions, self.returners, self.function_errors, self.executors = self._load_modules(proxy=self.proxy)
        self.functions.pack['__proxy__'] = self.proxy
        self.proxy.pack['__salt__'] = self.functions
        self.proxy.pack['__ret__'] = self.returners
        self.proxy.pack['__pillar__'] = self.opts['pillar']

        if ('{0}.init'.format(fq_proxyname) not in self.proxy
                or '{0}.shutdown'.format(fq_proxyname) not in self.proxy):
            log.error('Proxymodule {0} is missing an init() or a shutdown() or both.'.format(fq_proxyname))
            log.error('Check your proxymodule.  Salt-proxy aborted.')
            self._running = False
            raise SaltSystemExit(code=-1)

        proxy_init_fn = self.proxy[fq_proxyname+'.init']
        proxy_init_fn(self.opts)

        # Proxies have a chicken-and-egg problem.  Usually we load grains early
        # in the setup process, but we can't load grains for proxies until
        # we talk to the device we are proxying for.  So reload the grains
        # functions here, and then force a grains sync in modules_refresh
        self.opts['grains'] = salt.loader.grains(self.opts, force_refresh=True)

<<<<<<< HEAD
        # Check config 'add_proxymodule_to_opts'  Remove this in Carbon.
        if self.opts['add_proxymodule_to_opts']:
            self.opts['proxymodule'] = self.proxy

=======
>>>>>>> ad8ada7e
        self.serial = salt.payload.Serial(self.opts)
        self.mod_opts = self._prep_mod_opts()
        self.matcher = Matcher(self.opts, self.functions)
        self.beacons = salt.beacons.Beacon(self.opts, self.functions)
        uid = salt.utils.get_uid(user=self.opts.get('user', None))
        self.proc_dir = get_proc_dir(self.opts['cachedir'], uid=uid)

        self.schedule = salt.utils.schedule.Schedule(
            self.opts,
            self.functions,
            self.returners)

        # add default scheduling jobs to the minions scheduler
        if self.opts['mine_enabled'] and 'mine.update' in self.functions:
            self.schedule.add_job({
                '__mine_interval':
                    {
                        'function': 'mine.update',
                        'minutes': self.opts['mine_interval'],
                        'jid_include': True,
                        'maxrunning': 2,
                        'return_job': self.opts.get('mine_return_job', False)
                    }
            }, persist=True)
            log.info('Added mine.update to scheduler')
        else:
            self.schedule.delete_job('__mine_interval', persist=True)

        # add master_alive job if enabled
        if (self.opts['transport'] != 'tcp' and
                self.opts['master_alive_interval'] > 0):
            self.schedule.add_job({
                '__master_alive':
                    {
                        'function': 'status.master',
                        'seconds': self.opts['master_alive_interval'],
                        'jid_include': True,
                        'maxrunning': 1,
                        'kwargs': {'master': self.opts['master'],
                                   'connected': True}
                    }
            }, persist=True)
        else:
            self.schedule.delete_job('__master_alive', persist=True)

        self.grains_cache = self.opts['grains']<|MERGE_RESOLUTION|>--- conflicted
+++ resolved
@@ -2786,13 +2786,6 @@
         # functions here, and then force a grains sync in modules_refresh
         self.opts['grains'] = salt.loader.grains(self.opts, force_refresh=True)
 
-<<<<<<< HEAD
-        # Check config 'add_proxymodule_to_opts'  Remove this in Carbon.
-        if self.opts['add_proxymodule_to_opts']:
-            self.opts['proxymodule'] = self.proxy
-
-=======
->>>>>>> ad8ada7e
         self.serial = salt.payload.Serial(self.opts)
         self.mod_opts = self._prep_mod_opts()
         self.matcher = Matcher(self.opts, self.functions)
