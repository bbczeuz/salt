# -*- coding: utf-8 -*-
'''
All salt configuration loading and defaults should be in this module
'''

# Import python libs
from __future__ import absolute_import, print_function, unicode_literals, generators
import os
import re
import sys
import glob
import time
import codecs
import logging
import types
from copy import deepcopy

# pylint: disable=import-error,no-name-in-module
from salt.ext import six
from salt.ext.six.moves.urllib.parse import urlparse
# pylint: enable=import-error,no-name-in-module

# Import salt libs
import salt.utils.data
import salt.utils.dictupdate
import salt.utils.files
import salt.utils.network
import salt.utils.path
import salt.utils.platform
import salt.utils.stringutils
import salt.utils.user
import salt.utils.validate.path
import salt.utils.xdg
import salt.utils.yaml
import salt.utils.zeromq
import salt.syspaths
import salt.exceptions
from salt.utils.locales import sdecode
import salt.defaults.exitcodes

try:
    import psutil
    if not hasattr(psutil, 'virtual_memory'):
        raise ImportError('Version of psutil too old.')
    HAS_PSUTIL = True
except ImportError:
    HAS_PSUTIL = False

log = logging.getLogger(__name__)

_DFLT_LOG_DATEFMT = '%H:%M:%S'
_DFLT_LOG_DATEFMT_LOGFILE = '%Y-%m-%d %H:%M:%S'
_DFLT_LOG_FMT_CONSOLE = '[%(levelname)-8s] %(message)s'
_DFLT_LOG_FMT_LOGFILE = (
    '%(asctime)s,%(msecs)03d [%(name)-17s:%(lineno)-4d][%(levelname)-8s][%(process)d] %(message)s'
)
_DFLT_REFSPECS = ['+refs/heads/*:refs/remotes/origin/*', '+refs/tags/*:refs/tags/*']
DEFAULT_INTERVAL = 60

if salt.utils.platform.is_windows():
    # Since an 'ipc_mode' of 'ipc' will never work on Windows due to lack of
    # support in ZeroMQ, we want the default to be something that has a
    # chance of working.
    _DFLT_IPC_MODE = 'tcp'
    _MASTER_TRIES = -1
    # This needs to be SYSTEM in order for salt-master to run as a Service
    # Otherwise, it will not respond to CLI calls
    _MASTER_USER = 'SYSTEM'
else:
    _DFLT_IPC_MODE = 'ipc'
    _MASTER_TRIES = 1
    _MASTER_USER = salt.utils.user.get_user()


def _gather_buffer_space():
    '''
    Gather some system data and then calculate
    buffer space.

    Result is in bytes.
    '''
    if HAS_PSUTIL and psutil.version_info >= (0, 6, 0):
        # Oh good, we have psutil. This will be quick.
        total_mem = psutil.virtual_memory().total
    else:
        # Avoid loading core grains unless absolutely required
        import platform
        import salt.grains.core
        # We need to load up ``mem_total`` grain. Let's mimic required OS data.
        os_data = {'kernel': platform.system()}
        grains = salt.grains.core._memdata(os_data)
        total_mem = grains['mem_total']
    # Return the higher number between 5% of the system memory and 10MiB
    return max([total_mem * 0.05, 10 << 20])

# For the time being this will be a fixed calculation
# TODO: Allow user configuration
_DFLT_IPC_WBUFFER = _gather_buffer_space() * .5
# TODO: Reserved for future use
_DFLT_IPC_RBUFFER = _gather_buffer_space() * .5

FLO_DIR = os.path.join(
        os.path.dirname(os.path.dirname(__file__)),
        'daemons', 'flo')

VALID_OPTS = {
    # The address of the salt master. May be specified as IP address or hostname
    'master': (six.string_types, list),

    # The TCP/UDP port of the master to connect to in order to listen to publications
    'master_port': (six.string_types, int),

    # The behaviour of the minion when connecting to a master. Can specify 'failover',
    # 'disable', 'distributed', or 'func'. If 'func' is specified, the 'master' option should be
    # set to an exec module function to run to determine the master hostname. If 'disable' is
    # specified the minion will run, but will not try to connect to a master. If 'distributed'
    # is specified the minion will try to deterministically pick a master based on its' id.
    'master_type': six.string_types,

    # Specify the format in which the master address will be specified. Can
    # specify 'default' or 'ip_only'. If 'ip_only' is specified, then the
    # master address will not be split into IP and PORT.
    'master_uri_format': six.string_types,

    # The following optiosn refer to the Minion only, and they specify
    # the details of the source address / port to be used when connecting to
    # the Master. This is useful when dealing withmachines where due to firewall
    # rules you are restricted to use a certain IP/port combination only.
    'source_interface_name': six.string_types,
    'source_address': six.string_types,
    'source_ret_port': (six.string_types, int),
    'source_publish_port': (six.string_types, int),

    # The fingerprint of the master key may be specified to increase security. Generate
    # a master fingerprint with `salt-key -F master`
    'master_finger': six.string_types,

    # Selects a random master when starting a minion up in multi-master mode
    'master_shuffle': bool,

    # When in multi-master mode, temporarily remove a master from the list if a conenction
    # is interrupted and try another master in the list.
    'master_alive_interval': int,

    # When in multi-master failover mode, fail back to the first master in the list if it's back
    # online.
    'master_failback': bool,

    # When in multi-master mode, and master_failback is enabled ping the top master with this
    # interval.
    'master_failback_interval': int,

    # The name of the signing key-pair
    'master_sign_key_name': six.string_types,

    # Sign the master auth-replies with a cryptographic signature of the masters public key.
    'master_sign_pubkey': bool,

    # Enables verification of the master-public-signature returned by the master in auth-replies.
    # Must also set master_sign_pubkey for this to work
    'verify_master_pubkey_sign': bool,

    # If verify_master_pubkey_sign is enabled, the signature is only verified, if the public-key of
    # the master changes. If the signature should always be verified, this can be set to True.
    'always_verify_signature': bool,

    # The name of the file in the masters pki-directory that holds the pre-calculated signature of
    # the masters public-key
    'master_pubkey_signature': six.string_types,

    # Instead of computing the signature for each auth-reply, use a pre-calculated signature.
    # The master_pubkey_signature must also be set for this.
    'master_use_pubkey_signature': bool,

    # Enable master stats eveents to be fired, these events will contain information about
    # what commands the master is processing and what the rates are of the executions
    'master_stats': bool,
    'master_stats_event_iter': int,
    # The key fingerprint of the higher-level master for the syndic to verify it is talking to the
    # intended master
    'syndic_finger': six.string_types,

    # The caching mechanism to use for the PKI key store. Can substantially decrease master publish
    # times. Available types:
    # 'maint': Runs on a schedule as a part of the maintanence process.
    # '': Disable the key cache [default]
    'key_cache': six.string_types,

    # The user under which the daemon should run
    'user': six.string_types,

    # The root directory prepended to these options: pki_dir, cachedir,
    # sock_dir, log_file, autosign_file, autoreject_file, extension_modules,
    # key_logfile, pidfile:
    'root_dir': six.string_types,

    # The directory used to store public key data
    'pki_dir': six.string_types,

    # A unique identifier for this daemon
    'id': six.string_types,

    # Use a module function to determine the unique identifier. If this is
    # set and 'id' is not set, it will allow invocation of a module function
    # to determine the value of 'id'. For simple invocations without function
    # arguments, this may be a string that is the function name. For
    # invocations with function arguments, this may be a dictionary with the
    # key being the function name, and the value being an embedded dictionary
    # where each key is a function argument name and each value is the
    # corresponding argument value.
    'id_function': (dict, six.string_types),

    # The directory to store all cache files.
    'cachedir': six.string_types,

    # Append minion_id to these directories.  Helps with
    # multiple proxies and minions running on the same machine.
    # Allowed elements in the list: pki_dir, cachedir, extension_modules, pidfile
    'append_minionid_config_dirs': list,

    # Flag to cache jobs locally.
    'cache_jobs': bool,

    # The path to the salt configuration file
    'conf_file': six.string_types,

    # The directory containing unix sockets for things like the event bus
    'sock_dir': six.string_types,

    # The pool size of unix sockets, it is necessary to avoid blocking waiting for zeromq and tcp communications.
    'sock_pool_size': int,

    # Specifies how the file server should backup files, if enabled. The backups
    # live in the cache dir.
    'backup_mode': six.string_types,

    # A default renderer for all operations on this host
    'renderer': six.string_types,

    # Renderer whitelist. The only renderers from this list are allowed.
    'renderer_whitelist': list,

    # Rendrerer blacklist. Renderers from this list are disalloed even if specified in whitelist.
    'renderer_blacklist': list,

    # A flag indicating that a highstate run should immediately cease if a failure occurs.
    'failhard': bool,

    # A flag to indicate that highstate runs should force refresh the modules prior to execution
    'autoload_dynamic_modules': bool,

    # Force the minion into a single environment when it fetches files from the master
    'saltenv': (type(None), six.string_types),

    # Prevent saltenv from being overridden on the command line
    'lock_saltenv': bool,

    # Force the minion into a single pillar root when it fetches pillar data from the master
    'pillarenv': (type(None), six.string_types),

    # Make the pillarenv always match the effective saltenv
    'pillarenv_from_saltenv': bool,

    # Allows a user to provide an alternate name for top.sls
    'state_top': six.string_types,

    'state_top_saltenv': (type(None), six.string_types),

    # States to run when a minion starts up
    'startup_states': six.string_types,

    # List of startup states
    'sls_list': list,

    # Configuration for snapper in the state system
    'snapper_states': bool,
    'snapper_states_config': six.string_types,

    # A top file to execute if startup_states == 'top'
    'top_file': six.string_types,

    # Location of the files a minion should look for. Set to 'local' to never ask the master.
    'file_client': six.string_types,
    'local': bool,

    # When using a local file_client, this parameter is used to allow the client to connect to
    # a master for remote execution.
    'use_master_when_local': bool,

    # A map of saltenvs and fileserver backend locations
    'file_roots': dict,

    # A map of saltenvs and fileserver backend locations
    'pillar_roots': dict,

    # The external pillars permitted to be used on-demand using pillar.ext
    'on_demand_ext_pillar': list,

    # A map of glob paths to be used
    'decrypt_pillar': list,

    # Delimiter to use in path expressions for decrypt_pillar
    'decrypt_pillar_delimiter': six.string_types,

    # Default renderer for decrypt_pillar
    'decrypt_pillar_default': six.string_types,

    # List of renderers available for decrypt_pillar
    'decrypt_pillar_renderers': list,

    # The type of hashing algorithm to use when doing file comparisons
    'hash_type': six.string_types,

    # Refuse to load these modules
    'disable_modules': list,

    # Refuse to load these returners
    'disable_returners': list,

    # Tell the loader to only load modules in this list
    'whitelist_modules': list,

    # A list of additional directories to search for salt modules in
    'module_dirs': list,

    # A list of additional directories to search for salt returners in
    'returner_dirs': list,

    # A list of additional directories to search for salt states in
    'states_dirs': list,

    # A list of additional directories to search for salt grains in
    'grains_dirs': list,

    # A list of additional directories to search for salt renderers in
    'render_dirs': list,

    # A list of additional directories to search for salt outputters in
    'outputter_dirs': list,

    # A list of additional directories to search for salt utilities in. (Used by the loader
    # to populate __utils__)
    'utils_dirs': list,

    # salt cloud providers
    'providers': dict,

    # First remove all modules during any sync operation
    'clean_dynamic_modules': bool,

    # A flag indicating that a master should accept any minion connection without any authentication
    'open_mode': bool,

    # Whether or not processes should be forked when needed. The alternative is to use threading.
    'multiprocessing': bool,

    # Maximum number of concurrently active processes at any given point in time
    'process_count_max': int,

    # Whether or not the salt minion should run scheduled mine updates
    'mine_enabled': bool,

    # Whether or not scheduled mine updates should be accompanied by a job return for the job cache
    'mine_return_job': bool,

    # The number of minutes between mine updates.
    'mine_interval': int,

    # The ipc strategy. (i.e., sockets versus tcp, etc)
    'ipc_mode': six.string_types,

    # Enable ipv6 support for daemons
    'ipv6': bool,

    # The chunk size to use when streaming files with the file server
    'file_buffer_size': int,

    # The TCP port on which minion events should be published if ipc_mode is TCP
    'tcp_pub_port': int,

    # The TCP port on which minion events should be pulled if ipc_mode is TCP
    'tcp_pull_port': int,

    # The TCP port on which events for the master should be published if ipc_mode is TCP
    'tcp_master_pub_port': int,

    # The TCP port on which events for the master should be pulled if ipc_mode is TCP
    'tcp_master_pull_port': int,

    # The TCP port on which events for the master should pulled and then republished onto
    # the event bus on the master
    'tcp_master_publish_pull': int,

    # The TCP port for mworkers to connect to on the master
    'tcp_master_workers': int,

    # The file to send logging data to
    'log_file': six.string_types,

    # The level of verbosity at which to log
    'log_level': six.string_types,

    # The log level to log to a given file
    'log_level_logfile': (type(None), six.string_types),

    # The format to construct dates in log files
    'log_datefmt': six.string_types,

    # The dateformat for a given logfile
    'log_datefmt_logfile': six.string_types,

    # The format for console logs
    'log_fmt_console': six.string_types,

    # The format for a given log file
    'log_fmt_logfile': (tuple, six.string_types),

    # A dictionary of logging levels
    'log_granular_levels': dict,

    # The maximum number of bytes a single log file may contain before
    # it is rotated. A value of 0 disables this feature.
    # Currently only supported on Windows. On other platforms, use an
    # external tool such as 'logrotate' to manage log files.
    'log_rotate_max_bytes': int,

    # The number of backup files to keep when rotating log files. Only
    # used if log_rotate_max_bytes is greater than 0.
    # Currently only supported on Windows. On other platforms, use an
    # external tool such as 'logrotate' to manage log files.
    'log_rotate_backup_count': int,

    # If an event is above this size, it will be trimmed before putting it on the event bus
    'max_event_size': int,

    # Always execute states with test=True if this flag is set
    'test': bool,

    # Tell the loader to attempt to import *.pyx cython files if cython is available
    'cython_enable': bool,

    # Tell the loader to attempt to import *.zip archives
    'enable_zip_modules': bool,

    # Tell the client to show minions that have timed out
    'show_timeout': bool,

    # Tell the client to display the jid when a job is published
    'show_jid': bool,

    # Ensure that a generated jid is always unique. If this is set, the jid
    # format is different due to an underscore and process id being appended
    # to the jid. WARNING: A change to the jid format may break external
    # applications that depend on the original format.
    'unique_jid': bool,

    # Tells the highstate outputter to show successful states. False will omit successes.
    'state_verbose': bool,

    # Specify the format for state outputs. See highstate outputter for additional details.
    'state_output': six.string_types,

    # Tells the highstate outputter to only report diffs of states that changed
    'state_output_diff': bool,

    # When true, states run in the order defined in an SLS file, unless requisites re-order them
    'state_auto_order': bool,

    # Fire events as state chunks are processed by the state compiler
    'state_events': bool,

    # The number of seconds a minion should wait before retry when attempting authentication
    'acceptance_wait_time': float,

    # The number of seconds a minion should wait before giving up during authentication
    'acceptance_wait_time_max': float,

    # Retry a connection attempt if the master rejects a minion's public key
    'rejected_retry': bool,

    # The interval in which a daemon's main loop should attempt to perform all necessary tasks
    # for normal operation
    'loop_interval': float,

    # Perform pre-flight verification steps before daemon startup, such as checking configuration
    # files and certain directories.
    'verify_env': bool,

    # The grains dictionary for a minion, containing specific "facts" about the minion
    'grains': dict,

    # Allow a daemon to function even if the key directories are not secured
    'permissive_pki_access': bool,

    # The passphrase of the master's private key
    'key_pass': (type(None), six.string_types),

    # The passphrase of the master's private signing key
    'signing_key_pass': (type(None), six.string_types),

    # The path to a directory to pull in configuration file includes
    'default_include': six.string_types,

    # If a minion is running an esky build of salt, upgrades can be performed using the url
    # defined here. See saltutil.update() for additional information
    'update_url': (bool, six.string_types),

    # If using update_url with saltutil.update(), provide a list of services to be restarted
    # post-install
    'update_restart_services': list,

    # The number of seconds to sleep between retrying an attempt to resolve the hostname of a
    # salt master
    'retry_dns': float,

    # In the case when the resolve of the salt master hostname fails, fall back to localhost
    'resolve_dns_fallback': bool,

    # set the zeromq_reconnect_ivl option on the minion.
    # http://lists.zeromq.org/pipermail/zeromq-dev/2011-January/008845.html
    'recon_max': float,

    # If recon_randomize is set, this specifies the lower bound for the randomized period
    'recon_default': float,

    # Tells the minion to choose a bounded, random interval to have zeromq attempt to reconnect
    # in the event of a disconnect event
    'recon_randomize': bool,

    'return_retry_timer': int,
    'return_retry_timer_max': int,

    # Specify one or more returners in which all events will be sent to. Requires that the returners
    # in question have an event_return(event) function!
    'event_return': (list, six.string_types),

    # The number of events to queue up in memory before pushing them down the pipe to an event
    # returner specified by 'event_return'
    'event_return_queue': int,

    # Only forward events to an event returner if it matches one of the tags in this list
    'event_return_whitelist': list,

    # Events matching a tag in this list should never be sent to an event returner.
    'event_return_blacklist': list,

    # default match type for filtering events tags: startswith, endswith, find, regex, fnmatch
    'event_match_type': six.string_types,

    # This pidfile to write out to when a daemon starts
    'pidfile': six.string_types,

    # Used with the SECO range master tops system
    'range_server': six.string_types,

    # The tcp keepalive interval to set on TCP ports. This setting can be used to tune Salt
    # connectivity issues in messy network environments with misbehaving firewalls
    'tcp_keepalive': bool,

    # Sets zeromq TCP keepalive idle. May be used to tune issues with minion disconnects
    'tcp_keepalive_idle': float,

    # Sets zeromq TCP keepalive count. May be used to tune issues with minion disconnects
    'tcp_keepalive_cnt': float,

    # Sets zeromq TCP keepalive interval. May be used to tune issues with minion disconnects.
    'tcp_keepalive_intvl': float,

    # The network interface for a daemon to bind to
    'interface': six.string_types,

    # The port for a salt master to broadcast publications on. This will also be the port minions
    # connect to to listen for publications.
    'publish_port': int,

    # TODO unknown option!
    'auth_mode': int,

    # listen queue size / backlog
    'zmq_backlog': int,

    # Set the zeromq high water mark on the publisher interface.
    # http://api.zeromq.org/3-2:zmq-setsockopt
    'pub_hwm': int,

    # IPC buffer size
    # Refs https://github.com/saltstack/salt/issues/34215
    'ipc_write_buffer': int,

    # The number of MWorker processes for a master to startup. This number needs to scale up as
    # the number of connected minions increases.
    'worker_threads': int,

    # The port for the master to listen to returns on. The minion needs to connect to this port
    # to send returns.
    'ret_port': int,

    # The number of hours to keep jobs around in the job cache on the master
    'keep_jobs': int,

    # If the returner supports `clean_old_jobs`, then at cleanup time,
    # archive the job data before deleting it.
    'archive_jobs': bool,

    # A master-only copy of the file_roots dictionary, used by the state compiler
    'master_roots': dict,

    # Add the proxymodule LazyLoader object to opts.  This breaks many things
    # but this was the default pre 2015.8.2.  This should default to
    # False in 2016.3.0
    'add_proxymodule_to_opts': bool,

    # Merge pillar data into configuration opts.
    # As multiple proxies can run on the same server, we may need different
    # configuration options for each, while there's one single configuration file.
    # The solution is merging the pillar data of each proxy minion into the opts.
    'proxy_merge_pillar_in_opts': bool,

    # Deep merge of pillar data into configuration opts.
    # Evaluated only when `proxy_merge_pillar_in_opts` is True.
    'proxy_deep_merge_pillar_in_opts': bool,

    # The strategy used when merging pillar into opts.
    # Considered only when `proxy_merge_pillar_in_opts` is True.
    'proxy_merge_pillar_in_opts_strategy': six.string_types,

    # Allow enabling mine details using pillar data.
    'proxy_mines_pillar': bool,

    # In some particular cases, always alive proxies are not beneficial.
    # This option can be used in those less dynamic environments:
    # the user can request the connection
    # always alive, or init-shutdown per command.
    'proxy_always_alive': bool,

    # Poll the connection state with the proxy minion
    # If enabled, this option requires the function `alive`
    # to be implemented in the proxy module
    'proxy_keep_alive': bool,

    # Frequency of the proxy_keep_alive, in minutes
    'proxy_keep_alive_interval': int,

    # Update intervals
    'roots_update_interval': int,
    'azurefs_update_interval': int,
    'gitfs_update_interval': int,
    'hgfs_update_interval': int,
    'minionfs_update_interval': int,
    's3fs_update_interval': int,
    'svnfs_update_interval': int,

    # NOTE: git_pillar_base, git_pillar_branch, git_pillar_env, and
    # git_pillar_root omitted here because their values could conceivably be
    # loaded as non-string types, which is OK because git_pillar will normalize
    # them to strings. But rather than include all the possible types they
    # could be, we'll just skip type-checking.
    'git_pillar_ssl_verify': bool,
    'git_pillar_global_lock': bool,
    'git_pillar_user': six.string_types,
    'git_pillar_password': six.string_types,
    'git_pillar_insecure_auth': bool,
    'git_pillar_privkey': six.string_types,
    'git_pillar_pubkey': six.string_types,
    'git_pillar_passphrase': six.string_types,
    'git_pillar_refspecs': list,
    'git_pillar_includes': bool,
    'git_pillar_verify_config': bool,
    # NOTE: gitfs_base, gitfs_mountpoint, and gitfs_root omitted here because
    # their values could conceivably be loaded as non-string types, which is OK
    # because gitfs will normalize them to strings. But rather than include all
    # the possible types they could be, we'll just skip type-checking.
    'gitfs_remotes': list,
    'gitfs_insecure_auth': bool,
    'gitfs_privkey': six.string_types,
    'gitfs_pubkey': six.string_types,
    'gitfs_passphrase': six.string_types,
    'gitfs_env_whitelist': list,
    'gitfs_env_blacklist': list,
    'gitfs_saltenv_whitelist': list,
    'gitfs_saltenv_blacklist': list,
    'gitfs_ssl_verify': bool,
    'gitfs_global_lock': bool,
    'gitfs_saltenv': list,
    'gitfs_ref_types': list,
    'gitfs_refspecs': list,
    'gitfs_disable_saltenv_mapping': bool,
    'hgfs_remotes': list,
    'hgfs_mountpoint': six.string_types,
    'hgfs_root': six.string_types,
    'hgfs_base': six.string_types,
    'hgfs_branch_method': six.string_types,
    'hgfs_env_whitelist': list,
    'hgfs_env_blacklist': list,
    'hgfs_saltenv_whitelist': list,
    'hgfs_saltenv_blacklist': list,
    'svnfs_remotes': list,
    'svnfs_mountpoint': six.string_types,
    'svnfs_root': six.string_types,
    'svnfs_trunk': six.string_types,
    'svnfs_branches': six.string_types,
    'svnfs_tags': six.string_types,
    'svnfs_env_whitelist': list,
    'svnfs_env_blacklist': list,
    'svnfs_saltenv_whitelist': list,
    'svnfs_saltenv_blacklist': list,
    'minionfs_env': six.string_types,
    'minionfs_mountpoint': six.string_types,
    'minionfs_whitelist': list,
    'minionfs_blacklist': list,

    # Specify a list of external pillar systems to use
    'ext_pillar': list,

    # Reserved for future use to version the pillar structure
    'pillar_version': int,

    # Whether or not a copy of the master opts dict should be rendered into minion pillars
    'pillar_opts': bool,

    # Cache the master pillar to disk to avoid having to pass through the rendering system
    'pillar_cache': bool,

    # Pillar cache TTL, in seconds. Has no effect unless `pillar_cache` is True
    'pillar_cache_ttl': int,

    # Pillar cache backend. Defaults to `disk` which stores caches in the master cache
    'pillar_cache_backend': six.string_types,

    'pillar_safe_render_error': bool,

    # When creating a pillar, there are several strategies to choose from when
    # encountering duplicate values
    'pillar_source_merging_strategy': six.string_types,

    # Recursively merge lists by aggregating them instead of replacing them.
    'pillar_merge_lists': bool,

    # If True, values from included pillar SLS targets will override
    'pillar_includes_override_sls': bool,

    # How to merge multiple top files from multiple salt environments
    # (saltenvs); can be 'merge' or 'same'
    'top_file_merging_strategy': six.string_types,

    # The ordering for salt environment merging, when top_file_merging_strategy
    # is set to 'same'
    'env_order': list,

    # The salt environment which provides the default top file when
    # top_file_merging_strategy is set to 'same'; defaults to 'base'
    'default_top': six.string_types,

    'ping_on_rotate': bool,
    'peer': dict,
    'preserve_minion_cache': bool,
    'syndic_master': (six.string_types, list),

    # The behaviour of the multimaster syndic when connection to a master of masters failed. Can
    # specify 'random' (default) or 'ordered'. If set to 'random' masters will be iterated in random
    # order if 'ordered' the configured order will be used.
    'syndic_failover': six.string_types,
    'syndic_forward_all_events': bool,
    'runner_dirs': list,
    'client_acl_verify': bool,
    'publisher_acl': dict,
    'publisher_acl_blacklist': dict,
    'sudo_acl': bool,
    'external_auth': dict,
    'token_expire': int,
    'token_expire_user_override': (bool, dict),
    'file_recv': bool,
    'file_recv_max_size': int,
    'file_ignore_regex': (list, six.string_types),
    'file_ignore_glob': (list, six.string_types),
    'fileserver_backend': list,
    'fileserver_followsymlinks': bool,
    'fileserver_ignoresymlinks': bool,
    'fileserver_limit_traversal': bool,
    'fileserver_verify_config': bool,

    # Optionally apply '*' permissioins to any user. By default '*' is a fallback case that is
    # applied only if the user didn't matched by other matchers.
    'permissive_acl': bool,

    # Optionally enables keeping the calculated user's auth list in the token file.
    'keep_acl_in_token': bool,

    # Auth subsystem module to use to get authorized access list for a user. By default it's the
    # same module used for external authentication.
    'eauth_acl_module': six.string_types,

    # Subsystem to use to maintain eauth tokens. By default, tokens are stored on the local
    # filesystem
    'eauth_tokens': six.string_types,

    # The number of open files a daemon is allowed to have open. Frequently needs to be increased
    # higher than the system default in order to account for the way zeromq consumes file handles.
    'max_open_files': int,

    # Automatically accept any key provided to the master. Implies that the key will be preserved
    # so that subsequent connections will be authenticated even if this option has later been
    # turned off.
    'auto_accept': bool,
    'autosign_timeout': int,

    # A mapping of external systems that can be used to generate topfile data.
    'master_tops': dict,

    # Whether or not matches from master_tops should be executed before or
    # after those from the top file(s).
    'master_tops_first': bool,

    # A flag that should be set on a top-level master when it is ordering around subordinate masters
    # via the use of a salt syndic
    'order_masters': bool,

    # Whether or not to cache jobs so that they can be examined later on
    'job_cache': bool,

    # Define a returner to be used as an external job caching storage backend
    'ext_job_cache': six.string_types,

    # Specify a returner for the master to use as a backend storage system to cache jobs returns
    # that it receives
    'master_job_cache': six.string_types,

    # Specify whether the master should store end times for jobs as returns come in
    'job_cache_store_endtime': bool,

    # The minion data cache is a cache of information about the minions stored on the master.
    # This information is primarily the pillar and grains data. The data is cached in the master
    # cachedir under the name of the minion and used to predetermine what minions are expected to
    # reply from executions.
    'minion_data_cache': bool,

    # The number of seconds between AES key rotations on the master
    'publish_session': int,

    # Defines a salt reactor. See http://docs.saltstack.com/en/latest/topics/reactor/
    'reactor': list,

    # The TTL for the cache of the reactor configuration
    'reactor_refresh_interval': int,

    # The number of workers for the runner/wheel in the reactor
    'reactor_worker_threads': int,

    # The queue size for workers in the reactor
    'reactor_worker_hwm': int,

    # Defines engines. See https://docs.saltstack.com/en/latest/topics/engines/
    'engines': list,

    # Whether or not to store runner returns in the job cache
    'runner_returns': bool,

    'serial': six.string_types,
    'search': six.string_types,

    # A compound target definition.
    # See: http://docs.saltstack.com/en/latest/topics/targeting/nodegroups.html
    'nodegroups': (dict, list),

    # List-only nodegroups for salt-ssh. Each group must be formed as either a
    # comma-separated list, or a YAML list.
    'ssh_list_nodegroups': dict,

    # By default, salt-ssh uses its own specially-generated RSA key to auth
    # against minions. If this is set to True, salt-ssh will look in
    # for a key at ~/.ssh/id_rsa, and fall back to using its own specially-
    # generated RSA key if that file doesn't exist.
    'ssh_use_home_key': bool,

    # The logfile location for salt-key
    'key_logfile': six.string_types,

    # The upper bound for the random number of seconds that a minion should
    # delay when starting in up before it connects to a master. This can be
    # used to mitigate a thundering-herd scenario when many minions start up
    # at once and attempt to all connect immediately to the master
    'random_startup_delay': int,

    # The source location for the winrepo sls files
    # (used by win_pkg.py, minion only)
    'winrepo_source_dir': six.string_types,

    'winrepo_dir': six.string_types,
    'winrepo_dir_ng': six.string_types,
    'winrepo_cachefile': six.string_types,
    # NOTE: winrepo_branch omitted here because its value could conceivably be
    # loaded as a non-string type, which is OK because winrepo will normalize
    # them to strings. But rather than include all the possible types it could
    # be, we'll just skip type-checking.
    'winrepo_cache_expire_max': int,
    'winrepo_cache_expire_min': int,
    'winrepo_remotes': list,
    'winrepo_remotes_ng': list,
    'winrepo_ssl_verify': bool,
    'winrepo_user': six.string_types,
    'winrepo_password': six.string_types,
    'winrepo_insecure_auth': bool,
    'winrepo_privkey': six.string_types,
    'winrepo_pubkey': six.string_types,
    'winrepo_passphrase': six.string_types,
    'winrepo_refspecs': list,

    # Set a hard limit for the amount of memory modules can consume on a minion.
    'modules_max_memory': int,

    # The number of minutes between the minion refreshing its cache of grains
    'grains_refresh_every': int,

    # Use lspci to gather system data for grains on a minion
    'enable_lspci': bool,

    # The number of seconds for the salt client to wait for additional syndics to
    # check in with their lists of expected minions before giving up
    'syndic_wait': int,

    # Override Jinja environment option defaults for all templates except sls templates
    'jinja_env': dict,

    # Set Jinja environment options for sls templates
    'jinja_sls_env': dict,

    # If this is set to True leading spaces and tabs are stripped from the start
    # of a line to a block.
    'jinja_lstrip_blocks': bool,

    # If this is set to True the first newline after a Jinja block is removed
    'jinja_trim_blocks': bool,

    # Cache minion ID to file
    'minion_id_caching': bool,

    # Always generate minion id in lowercase.
    'minion_id_lowercase': bool,

    # If set, the master will sign all publications before they are sent out
    'sign_pub_messages': bool,

    # The size of key that should be generated when creating new keys
    'keysize': int,

    # The transport system for this daemon. (i.e. zeromq, raet, etc)
    'transport': six.string_types,

    # The number of seconds to wait when the client is requesting information about running jobs
    'gather_job_timeout': int,

    # The number of seconds to wait before timing out an authentication request
    'auth_timeout': int,

    # The number of attempts to authenticate to a master before giving up
    'auth_tries': int,

    # The number of attempts to connect to a master before giving up.
    # Set this to -1 for unlimited attempts. This allows for a master to have
    # downtime and the minion to reconnect to it later when it comes back up.
    # In 'failover' mode, it is the number of attempts for each set of masters.
    # In this mode, it will cycle through the list of masters for each attempt.
    'master_tries': int,

    # Never give up when trying to authenticate to a master
    'auth_safemode': bool,

    'random_master': bool,

    # An upper bound for the amount of time for a minion to sleep before attempting to
    # reauth after a restart.
    'random_reauth_delay': int,

    # The number of seconds for a syndic to poll for new messages that need to be forwarded
    'syndic_event_forward_timeout': float,

    # The length that the syndic event queue must hit before events are popped off and forwarded
    'syndic_jid_forward_cache_hwm': int,

    # Salt SSH configuration
    'ssh_passwd': six.string_types,
    'ssh_port': six.string_types,
    'ssh_sudo': bool,
    'ssh_sudo_user': six.string_types,
    'ssh_timeout': float,
    'ssh_user': six.string_types,
    'ssh_scan_ports': six.string_types,
    'ssh_scan_timeout': float,
    'ssh_identities_only': bool,
    'ssh_log_file': six.string_types,
    'ssh_config_file': six.string_types,

    # Enable ioflo verbose logging. Warning! Very verbose!
    'ioflo_verbose': int,

    'ioflo_period': float,

    # Set ioflo to realtime. Useful only for testing/debugging to simulate many ioflo periods very
    # quickly
    'ioflo_realtime': bool,

    # Location for ioflo logs
    'ioflo_console_logdir': six.string_types,

    # The port to bind to when bringing up a RAET daemon
    'raet_port': int,
    'raet_alt_port': int,
    'raet_mutable': bool,
    'raet_main': bool,
    'raet_clear_remotes': bool,
    'raet_clear_remote_masters': bool,
    'raet_road_bufcnt': int,
    'raet_lane_bufcnt': int,
    'cluster_mode': bool,
    'cluster_masters': list,
    'sqlite_queue_dir': six.string_types,

    'queue_dirs': list,

    # Instructs the minion to ping its master(s) every n number of minutes. Used
    # primarily as a mitigation technique against minion disconnects.
    'ping_interval': int,

    # Instructs the salt CLI to print a summary of a minion responses before returning
    'cli_summary': bool,

    # The maximum number of minion connections allowed by the master. Can have performance
    # implications in large setups.
    'max_minions': int,


    'username': (type(None), six.string_types),
    'password': (type(None), six.string_types),

    # Use zmq.SUSCRIBE to limit listening sockets to only process messages bound for them
    'zmq_filtering': bool,

    # Connection caching. Can greatly speed up salt performance.
    'con_cache': bool,
    'rotate_aes_key': bool,

    # Cache ZeroMQ connections. Can greatly improve salt performance.
    'cache_sreqs': bool,

    # Can be set to override the python_shell=False default in the cmd module
    'cmd_safe': bool,

    # Used strictly for performance testing in RAET.
    'dummy_publisher': bool,

    # Used by salt-api for master requests timeout
    'rest_timeout': int,

    # If set, all minion exec module actions will be rerouted through sudo as this user
    'sudo_user': six.string_types,

    # HTTP request timeout in seconds. Applied for tornado http fetch functions like cp.get_url
    # should be greater than overall download time
    'http_request_timeout': float,

    # HTTP request max file content size.
    'http_max_body': int,

    # Delay in seconds before executing bootstrap (Salt Cloud)
    'bootstrap_delay': int,

    # If a proxymodule has a function called 'grains', then call it during
    # regular grains loading and merge the results with the proxy's grains
    # dictionary.  Otherwise it is assumed that the module calls the grains
    # function in a custom way and returns the data elsewhere
    #
    # Default to False for 2016.3 and 2016.11. Switch to True for 2017.7.0
    'proxy_merge_grains_in_module': bool,

    # Command to use to restart salt-minion
    'minion_restart_command': list,

    # Whether or not a minion should send the results of a command back to the master
    # Useful when a returner is the source of truth for a job result
    'pub_ret': bool,

    # HTTP proxy settings. Used in tornado fetch functions, apt-key etc
    'proxy_host': six.string_types,
    'proxy_username': six.string_types,
    'proxy_password': six.string_types,
    'proxy_port': int,

    # Minion de-dup jid cache max size
    'minion_jid_queue_hwm': int,

    # Minion data cache driver (one of satl.cache.* modules)
    'cache': six.string_types,
    # Enables a fast in-memory cache booster and sets the expiration time.
    'memcache_expire_seconds': int,
    # Set a memcache limit in items (bank + key) per cache storage (driver + driver_opts).
    'memcache_max_items': int,
    # Each time a cache storage got full cleanup all the expired items not just the oldest one.
    'memcache_full_cleanup': bool,
    # Enable collecting the memcache stats and log it on `debug` log level.
    'memcache_debug': bool,

    # Thin and minimal Salt extra modules
    'thin_extra_mods': six.string_types,
    'min_extra_mods': six.string_types,

    # Default returners minion should use. List or comma-delimited string
    'return': (six.string_types, list),

    # TLS/SSL connection options. This could be set to a dictionary containing arguments
    # corresponding to python ssl.wrap_socket method. For details see:
    # http://www.tornadoweb.org/en/stable/tcpserver.html#tornado.tcpserver.TCPServer
    # http://docs.python.org/2/library/ssl.html#ssl.wrap_socket
    # Note: to set enum arguments values like `cert_reqs` and `ssl_version` use constant names
    # without ssl module prefix: `CERT_REQUIRED` or `PROTOCOL_SSLv23`.
    'ssl': (dict, bool, type(None)),

    # Controls how a multi-function job returns its data. If this is False,
    # it will return its data using a dictionary with the function name as
    # the key. This is compatible with legacy systems. If this is True, it
    # will return its data using an array in the same order as the input
    # array of functions to execute. This allows for calling the same
    # function multiple times in the same multi-function job.
    'multifunc_ordered': bool,

    # Controls whether beacons are set up before a connection
    # to the master is attempted.
    'beacons_before_connect': bool,

    # Controls whether the scheduler is set up before a connection
    # to the master is attempted.
    'scheduler_before_connect': bool,

    # Whitelist/blacklist specific modules to be synced
    'extmod_whitelist': dict,
    'extmod_blacklist': dict,

    # django auth
    'django_auth_path': six.string_types,
    'django_auth_settings': six.string_types,

    # Number of times to try to auth with the master on a reconnect with the
    # tcp transport
    'tcp_authentication_retries': int,

    # Permit or deny allowing minions to request revoke of its own key
    'allow_minion_key_revoke': bool,

    # File chunk size for salt-cp
    'salt_cp_chunk_size': int,

    # Require that the minion sign messages it posts to the master on the event
    # bus
    'minion_sign_messages': bool,

    # Have master drop messages from minions for which their signatures do
    # not verify
    'drop_messages_signature_fail': bool,

    # Require that payloads from minions have a 'sig' entry
    # (in other words, require that minions have 'minion_sign_messages'
    # turned on)
    'require_minion_sign_messages': bool,

    # The list of config entries to be passed to external pillar function as
    # part of the extra_minion_data param
    # Subconfig entries can be specified by using the ':' notation (e.g. key:subkey)
    'pass_to_ext_pillars': (six.string_types, list),

    # Used by salt.modules.dockermod.compare_container_networks to specify which keys are compared
    'docker.compare_container_networks': dict,

    # SSDP discovery publisher description.
    # Contains publisher configuration and minion mapping.
    # Setting it to False disables discovery
    'discovery': (dict, bool),

    # Scheduler should be a dictionary
    'schedule': dict,

    # Whether to fire auth events
    'auth_events': bool,

    # Whether to fire Minion data cache refresh events
    'minion_data_cache_events': bool,

    # Enable calling ssh minions from the salt master
    'enable_ssh_minions': bool,
}

# default configurations
DEFAULT_MINION_OPTS = {
    'interface': '0.0.0.0',
    'master': 'salt',
    'master_type': 'str',
    'master_uri_format': 'default',
    'source_interface_name': '',
    'source_address': '',
    'source_ret_port': 0,
    'source_publish_port': 0,
    'master_port': 4506,
    'master_finger': '',
    'master_shuffle': False,
    'master_alive_interval': 0,
    'master_failback': False,
    'master_failback_interval': 0,
    'verify_master_pubkey_sign': False,
    'sign_pub_messages': False,
    'always_verify_signature': False,
    'master_sign_key_name': 'master_sign',
    'syndic_finger': '',
    'user': salt.utils.user.get_user(),
    'root_dir': salt.syspaths.ROOT_DIR,
    'pki_dir': os.path.join(salt.syspaths.CONFIG_DIR, 'pki', 'minion'),
    'id': '',
    'id_function': {},
    'cachedir': os.path.join(salt.syspaths.CACHE_DIR, 'minion'),
    'append_minionid_config_dirs': [],
    'cache_jobs': False,
    'grains_cache': False,
    'grains_cache_expiration': 300,
    'grains_deep_merge': False,
    'conf_file': os.path.join(salt.syspaths.CONFIG_DIR, 'minion'),
    'sock_dir': os.path.join(salt.syspaths.SOCK_DIR, 'minion'),
    'sock_pool_size': 1,
    'backup_mode': '',
    'renderer': 'yaml_jinja',
    'renderer_whitelist': [],
    'renderer_blacklist': [],
    'random_startup_delay': 0,
    'failhard': False,
    'autoload_dynamic_modules': True,
    'saltenv': None,
    'lock_saltenv': False,
    'pillarenv': None,
    'pillarenv_from_saltenv': False,
    'pillar_opts': False,
    'pillar_source_merging_strategy': 'smart',
    'pillar_merge_lists': False,
    'pillar_includes_override_sls': False,
    # ``pillar_cache``, ``pillar_cache_ttl`` and ``pillar_cache_backend``
    # are not used on the minion but are unavoidably in the code path
    'pillar_cache': False,
    'pillar_cache_ttl': 3600,
    'pillar_cache_backend': 'disk',
    'extension_modules': os.path.join(salt.syspaths.CACHE_DIR, 'minion', 'extmods'),
    'state_top': 'top.sls',
    'state_top_saltenv': None,
    'startup_states': '',
    'sls_list': [],
    'top_file': '',
    'thorium_interval': 0.5,
    'thorium_roots': {
        'base': [salt.syspaths.BASE_THORIUM_ROOTS_DIR],
        },
    'file_client': 'remote',
    'local': False,
    'use_master_when_local': False,
    'file_roots': {
        'base': [salt.syspaths.BASE_FILE_ROOTS_DIR,
                 salt.syspaths.SPM_FORMULA_PATH]
    },
    'top_file_merging_strategy': 'merge',
    'env_order': [],
    'default_top': 'base',
    'fileserver_limit_traversal': False,
    'file_recv': False,
    'file_recv_max_size': 100,
    'file_ignore_regex': [],
    'file_ignore_glob': [],
    'fileserver_backend': ['roots'],
    'fileserver_followsymlinks': True,
    'fileserver_ignoresymlinks': False,
    'pillar_roots': {
        'base': [salt.syspaths.BASE_PILLAR_ROOTS_DIR,
                 salt.syspaths.SPM_PILLAR_PATH]
    },
    'on_demand_ext_pillar': ['libvirt', 'virtkey'],
    'decrypt_pillar': [],
    'decrypt_pillar_delimiter': ':',
    'decrypt_pillar_default': 'gpg',
    'decrypt_pillar_renderers': ['gpg'],

    # Update intervals
    'roots_update_interval': DEFAULT_INTERVAL,
    'azurefs_update_interval': DEFAULT_INTERVAL,
    'gitfs_update_interval': DEFAULT_INTERVAL,
    'hgfs_update_interval': DEFAULT_INTERVAL,
    'minionfs_update_interval': DEFAULT_INTERVAL,
    's3fs_update_interval': DEFAULT_INTERVAL,
    'svnfs_update_interval': DEFAULT_INTERVAL,

    'git_pillar_base': 'master',
    'git_pillar_branch': 'master',
    'git_pillar_env': '',
    'git_pillar_root': '',
    'git_pillar_ssl_verify': True,
    'git_pillar_global_lock': True,
    'git_pillar_user': '',
    'git_pillar_password': '',
    'git_pillar_insecure_auth': False,
    'git_pillar_privkey': '',
    'git_pillar_pubkey': '',
    'git_pillar_passphrase': '',
    'git_pillar_refspecs': _DFLT_REFSPECS,
    'git_pillar_includes': True,
    'gitfs_remotes': [],
    'gitfs_mountpoint': '',
    'gitfs_root': '',
    'gitfs_base': 'master',
    'gitfs_user': '',
    'gitfs_password': '',
    'gitfs_insecure_auth': False,
    'gitfs_privkey': '',
    'gitfs_pubkey': '',
    'gitfs_passphrase': '',
    'gitfs_env_whitelist': [],
    'gitfs_env_blacklist': [],
    'gitfs_saltenv_whitelist': [],
    'gitfs_saltenv_blacklist': [],
    'gitfs_global_lock': True,
    'gitfs_ssl_verify': True,
    'gitfs_saltenv': [],
    'gitfs_ref_types': ['branch', 'tag', 'sha'],
    'gitfs_refspecs': _DFLT_REFSPECS,
    'gitfs_disable_saltenv_mapping': False,
    'unique_jid': False,
    'hash_type': 'sha256',
    'disable_modules': [],
    'disable_returners': [],
    'whitelist_modules': [],
    'module_dirs': [],
    'returner_dirs': [],
    'grains_dirs': [],
    'states_dirs': [],
    'render_dirs': [],
    'outputter_dirs': [],
    'utils_dirs': [],
    'publisher_acl': {},
    'publisher_acl_blacklist': {},
    'providers': {},
    'clean_dynamic_modules': True,
    'open_mode': False,
    'auto_accept': True,
    'autosign_timeout': 120,
    'multiprocessing': True,
    'process_count_max': -1,
    'mine_enabled': True,
    'mine_return_job': False,
    'mine_interval': 60,
    'ipc_mode': _DFLT_IPC_MODE,
    'ipc_write_buffer': _DFLT_IPC_WBUFFER,
    'ipv6': False,
    'file_buffer_size': 262144,
    'tcp_pub_port': 4510,
    'tcp_pull_port': 4511,
    'tcp_authentication_retries': 5,
    'log_file': os.path.join(salt.syspaths.LOGS_DIR, 'minion'),
    'log_level': 'warning',
    'log_level_logfile': None,
    'log_datefmt': _DFLT_LOG_DATEFMT,
    'log_datefmt_logfile': _DFLT_LOG_DATEFMT_LOGFILE,
    'log_fmt_console': _DFLT_LOG_FMT_CONSOLE,
    'log_fmt_logfile': _DFLT_LOG_FMT_LOGFILE,
    'log_granular_levels': {},
    'log_rotate_max_bytes': 0,
    'log_rotate_backup_count': 0,
    'max_event_size': 1048576,
    'test': False,
    'ext_job_cache': '',
    'cython_enable': False,
    'enable_zip_modules': False,
    'state_verbose': True,
    'state_output': 'full',
    'state_output_diff': False,
    'state_auto_order': True,
    'state_events': False,
    'state_aggregate': False,
    'snapper_states': False,
    'snapper_states_config': 'root',
    'acceptance_wait_time': 10,
    'acceptance_wait_time_max': 0,
    'rejected_retry': False,
    'loop_interval': 1,
    'verify_env': True,
    'grains': {},
    'permissive_pki_access': False,
    'default_include': 'minion.d/*.conf',
    'update_url': False,
    'update_restart_services': [],
    'retry_dns': 30,
    'resolve_dns_fallback': True,
    'recon_max': 10000,
    'recon_default': 1000,
    'recon_randomize': True,
    'return_retry_timer': 5,
    'return_retry_timer_max': 10,
    'random_reauth_delay': 10,
    'winrepo_source_dir': 'salt://win/repo-ng/',
    'winrepo_dir': os.path.join(salt.syspaths.BASE_FILE_ROOTS_DIR, 'win', 'repo'),
    'winrepo_dir_ng': os.path.join(salt.syspaths.BASE_FILE_ROOTS_DIR, 'win', 'repo-ng'),
    'winrepo_cachefile': 'winrepo.p',
    'winrepo_cache_expire_max': 21600,
    'winrepo_cache_expire_min': 0,
    'winrepo_remotes': ['https://github.com/saltstack/salt-winrepo.git'],
    'winrepo_remotes_ng': ['https://github.com/saltstack/salt-winrepo-ng.git'],
    'winrepo_branch': 'master',
    'winrepo_ssl_verify': True,
    'winrepo_user': '',
    'winrepo_password': '',
    'winrepo_insecure_auth': False,
    'winrepo_privkey': '',
    'winrepo_pubkey': '',
    'winrepo_passphrase': '',
    'winrepo_refspecs': _DFLT_REFSPECS,
    'pidfile': os.path.join(salt.syspaths.PIDFILE_DIR, 'salt-minion.pid'),
    'range_server': 'range:80',
    'reactor_refresh_interval': 60,
    'reactor_worker_threads': 10,
    'reactor_worker_hwm': 10000,
    'engines': [],
    'tcp_keepalive': True,
    'tcp_keepalive_idle': 300,
    'tcp_keepalive_cnt': -1,
    'tcp_keepalive_intvl': -1,
    'modules_max_memory': -1,
    'grains_refresh_every': 0,
    'minion_id_caching': True,
    'minion_id_lowercase': False,
    'keysize': 2048,
    'transport': 'zeromq',
    'auth_timeout': 5,
    'auth_tries': 7,
    'master_tries': _MASTER_TRIES,
    'master_tops_first': False,
    'auth_safemode': False,
    'random_master': False,
    'minion_floscript': os.path.join(FLO_DIR, 'minion.flo'),
    'caller_floscript': os.path.join(FLO_DIR, 'caller.flo'),
    'ioflo_verbose': 0,
    'ioflo_period': 0.1,
    'ioflo_realtime': True,
    'ioflo_console_logdir': '',
    'raet_port': 4510,
    'raet_alt_port': 4511,
    'raet_mutable': False,
    'raet_main': False,
    'raet_clear_remotes': True,
    'raet_clear_remote_masters': True,
    'raet_road_bufcnt': 2,
    'raet_lane_bufcnt': 100,
    'cluster_mode': False,
    'cluster_masters': [],
    'restart_on_error': False,
    'ping_interval': 0,
    'username': None,
    'password': None,
    'zmq_filtering': False,
    'zmq_monitor': False,
    'cache_sreqs': True,
    'cmd_safe': True,
    'sudo_user': '',
    'http_request_timeout': 1 * 60 * 60.0,  # 1 hour
    'http_max_body': 100 * 1024 * 1024 * 1024,  # 100GB
    'event_match_type': 'startswith',
    'minion_restart_command': [],
    'pub_ret': True,
    'proxy_host': '',
    'proxy_username': '',
    'proxy_password': '',
    'proxy_port': 0,
    'minion_jid_queue_hwm': 100,
    'ssl': None,
    'multifunc_ordered': False,
    'beacons_before_connect': False,
    'scheduler_before_connect': False,
    'cache': 'localfs',
    'salt_cp_chunk_size': 65536,
    'extmod_whitelist': {},
    'extmod_blacklist': {},
    'minion_sign_messages': False,
    'docker.compare_container_networks': {
        'static': ['Aliases', 'Links', 'IPAMConfig'],
        'automatic': ['IPAddress', 'Gateway',
                      'GlobalIPv6Address', 'IPv6Gateway'],
    },
    'discovery': False,
    'schedule': {},
}

DEFAULT_MASTER_OPTS = {
    'interface': '0.0.0.0',
    'publish_port': 4505,
    'zmq_backlog': 1000,
    'pub_hwm': 1000,
    'auth_mode': 1,
    'user': _MASTER_USER,
    'worker_threads': 5,
    'sock_dir': os.path.join(salt.syspaths.SOCK_DIR, 'master'),
    'sock_pool_size': 1,
    'ret_port': 4506,
    'timeout': 5,
    'keep_jobs': 24,
    'archive_jobs': False,
    'root_dir': salt.syspaths.ROOT_DIR,
    'pki_dir': os.path.join(salt.syspaths.CONFIG_DIR, 'pki', 'master'),
    'key_cache': '',
    'cachedir': os.path.join(salt.syspaths.CACHE_DIR, 'master'),
    'file_roots': {
        'base': [salt.syspaths.BASE_FILE_ROOTS_DIR,
                 salt.syspaths.SPM_FORMULA_PATH]
    },
    'master_roots': {
        'base': [salt.syspaths.BASE_MASTER_ROOTS_DIR],
    },
    'pillar_roots': {
        'base': [salt.syspaths.BASE_PILLAR_ROOTS_DIR,
                 salt.syspaths.SPM_PILLAR_PATH]
    },
    'on_demand_ext_pillar': ['libvirt', 'virtkey'],
    'decrypt_pillar': [],
    'decrypt_pillar_delimiter': ':',
    'decrypt_pillar_default': 'gpg',
    'decrypt_pillar_renderers': ['gpg'],
    'thorium_interval': 0.5,
    'thorium_roots': {
        'base': [salt.syspaths.BASE_THORIUM_ROOTS_DIR],
        },
    'top_file_merging_strategy': 'merge',
    'env_order': [],
    'saltenv': None,
    'lock_saltenv': False,
    'pillarenv': None,
    'default_top': 'base',
    'file_client': 'local',
    'local': True,

    # Update intervals
    'roots_update_interval': DEFAULT_INTERVAL,
    'azurefs_update_interval': DEFAULT_INTERVAL,
    'gitfs_update_interval': DEFAULT_INTERVAL,
    'hgfs_update_interval': DEFAULT_INTERVAL,
    'minionfs_update_interval': DEFAULT_INTERVAL,
    's3fs_update_interval': DEFAULT_INTERVAL,
    'svnfs_update_interval': DEFAULT_INTERVAL,

    'git_pillar_base': 'master',
    'git_pillar_branch': 'master',
    'git_pillar_env': '',
    'git_pillar_root': '',
    'git_pillar_ssl_verify': True,
    'git_pillar_global_lock': True,
    'git_pillar_user': '',
    'git_pillar_password': '',
    'git_pillar_insecure_auth': False,
    'git_pillar_privkey': '',
    'git_pillar_pubkey': '',
    'git_pillar_passphrase': '',
    'git_pillar_refspecs': _DFLT_REFSPECS,
    'git_pillar_includes': True,
    'git_pillar_verify_config': True,
    'gitfs_remotes': [],
    'gitfs_mountpoint': '',
    'gitfs_root': '',
    'gitfs_base': 'master',
    'gitfs_user': '',
    'gitfs_password': '',
    'gitfs_insecure_auth': False,
    'gitfs_privkey': '',
    'gitfs_pubkey': '',
    'gitfs_passphrase': '',
    'gitfs_env_whitelist': [],
    'gitfs_env_blacklist': [],
    'gitfs_saltenv_whitelist': [],
    'gitfs_saltenv_blacklist': [],
    'gitfs_global_lock': True,
    'gitfs_ssl_verify': True,
    'gitfs_saltenv': [],
    'gitfs_ref_types': ['branch', 'tag', 'sha'],
    'gitfs_refspecs': _DFLT_REFSPECS,
    'gitfs_disable_saltenv_mapping': False,
    'hgfs_remotes': [],
    'hgfs_mountpoint': '',
    'hgfs_root': '',
    'hgfs_base': 'default',
    'hgfs_branch_method': 'branches',
    'hgfs_env_whitelist': [],
    'hgfs_env_blacklist': [],
    'hgfs_saltenv_whitelist': [],
    'hgfs_saltenv_blacklist': [],
    'show_timeout': True,
    'show_jid': False,
    'unique_jid': False,
    'svnfs_remotes': [],
    'svnfs_mountpoint': '',
    'svnfs_root': '',
    'svnfs_trunk': 'trunk',
    'svnfs_branches': 'branches',
    'svnfs_tags': 'tags',
    'svnfs_env_whitelist': [],
    'svnfs_env_blacklist': [],
    'svnfs_saltenv_whitelist': [],
    'svnfs_saltenv_blacklist': [],
    'max_event_size': 1048576,
    'master_stats': False,
    'master_stats_event_iter': 60,
    'minionfs_env': 'base',
    'minionfs_mountpoint': '',
    'minionfs_whitelist': [],
    'minionfs_blacklist': [],
    'ext_pillar': [],
    'pillar_version': 2,
    'pillar_opts': False,
    'pillar_safe_render_error': True,
    'pillar_source_merging_strategy': 'smart',
    'pillar_merge_lists': False,
    'pillar_includes_override_sls': False,
    'pillar_cache': False,
    'pillar_cache_ttl': 3600,
    'pillar_cache_backend': 'disk',
    'ping_on_rotate': False,
    'peer': {},
    'preserve_minion_cache': False,
    'syndic_master': 'masterofmasters',
    'syndic_failover': 'random',
    'syndic_forward_all_events': False,
    'syndic_log_file': os.path.join(salt.syspaths.LOGS_DIR, 'syndic'),
    'syndic_pidfile': os.path.join(salt.syspaths.PIDFILE_DIR, 'salt-syndic.pid'),
    'outputter_dirs': [],
    'runner_dirs': [],
    'utils_dirs': [],
    'client_acl_verify': True,
    'publisher_acl': {},
    'publisher_acl_blacklist': {},
    'sudo_acl': False,
    'external_auth': {},
    'token_expire': 43200,
    'token_expire_user_override': False,
    'permissive_acl': False,
    'keep_acl_in_token': False,
    'eauth_acl_module': '',
    'eauth_tokens': 'localfs',
    'extension_modules': os.path.join(salt.syspaths.CACHE_DIR, 'master', 'extmods'),
    'module_dirs': [],
    'file_recv': False,
    'file_recv_max_size': 100,
    'file_buffer_size': 1048576,
    'file_ignore_regex': [],
    'file_ignore_glob': [],
    'fileserver_backend': ['roots'],
    'fileserver_followsymlinks': True,
    'fileserver_ignoresymlinks': False,
    'fileserver_limit_traversal': False,
    'fileserver_verify_config': True,
    'max_open_files': 100000,
    'hash_type': 'sha256',
    'conf_file': os.path.join(salt.syspaths.CONFIG_DIR, 'master'),
    'open_mode': False,
    'auto_accept': False,
    'renderer': 'yaml_jinja',
    'renderer_whitelist': [],
    'renderer_blacklist': [],
    'failhard': False,
    'state_top': 'top.sls',
    'state_top_saltenv': None,
    'master_tops': {},
    'order_masters': False,
    'job_cache': True,
    'ext_job_cache': '',
    'master_job_cache': 'local_cache',
    'job_cache_store_endtime': False,
    'minion_data_cache': True,
    'enforce_mine_cache': False,
    'ipc_mode': _DFLT_IPC_MODE,
    'ipc_write_buffer': _DFLT_IPC_WBUFFER,
    'ipv6': False,
    'tcp_master_pub_port': 4512,
    'tcp_master_pull_port': 4513,
    'tcp_master_publish_pull': 4514,
    'tcp_master_workers': 4515,
    'log_file': os.path.join(salt.syspaths.LOGS_DIR, 'master'),
    'log_level': 'warning',
    'log_level_logfile': None,
    'log_datefmt': _DFLT_LOG_DATEFMT,
    'log_datefmt_logfile': _DFLT_LOG_DATEFMT_LOGFILE,
    'log_fmt_console': _DFLT_LOG_FMT_CONSOLE,
    'log_fmt_logfile': _DFLT_LOG_FMT_LOGFILE,
    'log_granular_levels': {},
    'log_rotate_max_bytes': 0,
    'log_rotate_backup_count': 0,
    'pidfile': os.path.join(salt.syspaths.PIDFILE_DIR, 'salt-master.pid'),
    'publish_session': 86400,
    'range_server': 'range:80',
    'reactor': [],
    'reactor_refresh_interval': 60,
    'reactor_worker_threads': 10,
    'reactor_worker_hwm': 10000,
    'engines': [],
    'event_return': '',
    'event_return_queue': 0,
    'event_return_whitelist': [],
    'event_return_blacklist': [],
    'event_match_type': 'startswith',
    'runner_returns': True,
    'serial': 'msgpack',
    'test': False,
    'state_verbose': True,
    'state_output': 'full',
    'state_output_diff': False,
    'state_auto_order': True,
    'state_events': False,
    'state_aggregate': False,
    'search': '',
    'loop_interval': 60,
    'nodegroups': {},
    'ssh_list_nodegroups': {},
    'ssh_use_home_key': False,
    'cython_enable': False,
    'enable_gpu_grains': False,
    # XXX: Remove 'key_logfile' support in 2014.1.0
    'key_logfile': os.path.join(salt.syspaths.LOGS_DIR, 'key'),
    'verify_env': True,
    'permissive_pki_access': False,
    'key_pass': None,
    'signing_key_pass': None,
    'default_include': 'master.d/*.conf',
    'winrepo_dir': os.path.join(salt.syspaths.BASE_FILE_ROOTS_DIR, 'win', 'repo'),
    'winrepo_dir_ng': os.path.join(salt.syspaths.BASE_FILE_ROOTS_DIR, 'win', 'repo-ng'),
    'winrepo_cachefile': 'winrepo.p',
    'winrepo_remotes': ['https://github.com/saltstack/salt-winrepo.git'],
    'winrepo_remotes_ng': ['https://github.com/saltstack/salt-winrepo-ng.git'],
    'winrepo_branch': 'master',
    'winrepo_ssl_verify': True,
    'winrepo_user': '',
    'winrepo_password': '',
    'winrepo_insecure_auth': False,
    'winrepo_privkey': '',
    'winrepo_pubkey': '',
    'winrepo_passphrase': '',
    'winrepo_refspecs': _DFLT_REFSPECS,
    'syndic_wait': 5,
    'jinja_env': {},
    'jinja_sls_env': {},
    'jinja_lstrip_blocks': False,
    'jinja_trim_blocks': False,
    'tcp_keepalive': True,
    'tcp_keepalive_idle': 300,
    'tcp_keepalive_cnt': -1,
    'tcp_keepalive_intvl': -1,
    'sign_pub_messages': True,
    'keysize': 2048,
    'transport': 'zeromq',
    'gather_job_timeout': 10,
    'syndic_event_forward_timeout': 0.5,
    'syndic_jid_forward_cache_hwm': 100,
    'regen_thin': False,
    'ssh_passwd': '',
    'ssh_port': '22',
    'ssh_sudo': False,
    'ssh_sudo_user': '',
    'ssh_timeout': 60,
    'ssh_user': 'root',
    'ssh_scan_ports': '22',
    'ssh_scan_timeout': 0.01,
    'ssh_identities_only': False,
    'ssh_log_file': os.path.join(salt.syspaths.LOGS_DIR, 'ssh'),
    'ssh_config_file': os.path.join(salt.syspaths.HOME_DIR, '.ssh', 'config'),
    'master_floscript': os.path.join(FLO_DIR, 'master.flo'),
    'worker_floscript': os.path.join(FLO_DIR, 'worker.flo'),
    'maintenance_floscript': os.path.join(FLO_DIR, 'maint.flo'),
    'ioflo_verbose': 0,
    'ioflo_period': 0.01,
    'ioflo_realtime': True,
    'ioflo_console_logdir': '',
    'raet_port': 4506,
    'raet_alt_port': 4511,
    'raet_mutable': False,
    'raet_main': True,
    'raet_clear_remotes': False,
    'raet_clear_remote_masters': True,
    'raet_road_bufcnt': 2,
    'raet_lane_bufcnt': 100,
    'cluster_mode': False,
    'cluster_masters': [],
    'sqlite_queue_dir': os.path.join(salt.syspaths.CACHE_DIR, 'master', 'queues'),
    'queue_dirs': [],
    'cli_summary': False,
    'max_minions': 0,
    'master_sign_key_name': 'master_sign',
    'master_sign_pubkey': False,
    'master_pubkey_signature': 'master_pubkey_signature',
    'master_use_pubkey_signature': False,
    'zmq_filtering': False,
    'zmq_monitor': False,
    'con_cache': False,
    'rotate_aes_key': True,
    'cache_sreqs': True,
    'dummy_pub': False,
    'http_request_timeout': 1 * 60 * 60.0,  # 1 hour
    'http_max_body': 100 * 1024 * 1024 * 1024,  # 100GB
    'python2_bin': 'python2',
    'python3_bin': 'python3',
    'cache': 'localfs',
    'memcache_expire_seconds': 0,
    'memcache_max_items': 1024,
    'memcache_full_cleanup': False,
    'memcache_debug': False,
    'thin_extra_mods': '',
    'min_extra_mods': '',
    'ssl': None,
    'extmod_whitelist': {},
    'extmod_blacklist': {},
    'clean_dynamic_modules': True,
    'django_auth_path': '',
    'django_auth_settings': '',
    'allow_minion_key_revoke': True,
    'salt_cp_chunk_size': 98304,
    'require_minion_sign_messages': False,
    'drop_messages_signature_fail': False,
    'discovery': False,
    'schedule': {},
    'auth_events': True,
    'minion_data_cache_events': True,
    'enable_ssh_minions': False,
}


# ----- Salt Proxy Minion Configuration Defaults ----------------------------------->
# These are merged with DEFAULT_MINION_OPTS since many of them also apply here.
DEFAULT_PROXY_MINION_OPTS = {
    'conf_file': os.path.join(salt.syspaths.CONFIG_DIR, 'proxy'),
    'log_file': os.path.join(salt.syspaths.LOGS_DIR, 'proxy'),
    'add_proxymodule_to_opts': False,
    'proxy_merge_grains_in_module': True,
    'extension_modules': os.path.join(salt.syspaths.CACHE_DIR, 'proxy', 'extmods'),
    'append_minionid_config_dirs': ['cachedir', 'pidfile', 'default_include', 'extension_modules'],
    'default_include': 'proxy.d/*.conf',

    'proxy_merge_pillar_in_opts': False,
    'proxy_deep_merge_pillar_in_opts': False,
    'proxy_merge_pillar_in_opts_strategy': 'smart',

    'proxy_mines_pillar': True,

    # By default, proxies will preserve the connection.
    # If this option is set to False,
    # the connection with the remote dumb device
    # is closed after each command request.
    'proxy_always_alive': True,

    'proxy_keep_alive': True,  # by default will try to keep alive the connection
    'proxy_keep_alive_interval': 1,  # frequency of the proxy keepalive in minutes
    'pki_dir': os.path.join(salt.syspaths.CONFIG_DIR, 'pki', 'proxy'),
    'cachedir': os.path.join(salt.syspaths.CACHE_DIR, 'proxy'),
    'sock_dir': os.path.join(salt.syspaths.SOCK_DIR, 'proxy'),
}
# ----- Salt Cloud Configuration Defaults ----------------------------------->
DEFAULT_CLOUD_OPTS = {
    'verify_env': True,
    'default_include': 'cloud.conf.d/*.conf',
    # Global defaults
    'ssh_auth': '',
    'cachedir': os.path.join(salt.syspaths.CACHE_DIR, 'cloud'),
    'keysize': 4096,
    'os': '',
    'script': 'bootstrap-salt',
    'start_action': None,
    'enable_hard_maps': False,
    'delete_sshkeys': False,
    # Custom deploy scripts
    'deploy_scripts_search_path': 'cloud.deploy.d',
    # Logging defaults
    'log_file': os.path.join(salt.syspaths.LOGS_DIR, 'cloud'),
    'log_level': 'warning',
    'log_level_logfile': None,
    'log_datefmt': _DFLT_LOG_DATEFMT,
    'log_datefmt_logfile': _DFLT_LOG_DATEFMT_LOGFILE,
    'log_fmt_console': _DFLT_LOG_FMT_CONSOLE,
    'log_fmt_logfile': _DFLT_LOG_FMT_LOGFILE,
    'log_granular_levels': {},
    'log_rotate_max_bytes': 0,
    'log_rotate_backup_count': 0,
    'bootstrap_delay': None,
    'cache': 'localfs',
}

DEFAULT_API_OPTS = {
    # ----- Salt master settings overridden by Salt-API --------------------->
    'api_pidfile': os.path.join(salt.syspaths.PIDFILE_DIR, 'salt-api.pid'),
    'api_logfile': os.path.join(salt.syspaths.LOGS_DIR, 'api'),
    'rest_timeout': 300,
    # <---- Salt master settings overridden by Salt-API ----------------------
}

DEFAULT_SPM_OPTS = {
    # ----- Salt master settings overridden by SPM --------------------->
    'spm_conf_file': os.path.join(salt.syspaths.CONFIG_DIR, 'spm'),
    'formula_path': '/srv/spm/salt',
    'pillar_path': '/srv/spm/pillar',
    'reactor_path': '/srv/spm/reactor',
    'spm_logfile': os.path.join(salt.syspaths.LOGS_DIR, 'spm'),
    'spm_default_include': 'spm.d/*.conf',
    # spm_repos_config also includes a .d/ directory
    'spm_repos_config': '/etc/salt/spm.repos',
    'spm_cache_dir': os.path.join(salt.syspaths.CACHE_DIR, 'spm'),
    'spm_build_dir': '/srv/spm_build',
    'spm_build_exclude': ['CVS', '.hg', '.git', '.svn'],
    'spm_db': os.path.join(salt.syspaths.CACHE_DIR, 'spm', 'packages.db'),
    'cache': 'localfs',
    'spm_repo_dups': 'ignore',
    # If set, spm_node_type will be either master or minion, but they should
    # NOT be a default
    'spm_node_type': '',
    'spm_share_dir': os.path.join(salt.syspaths.SHARE_DIR, 'spm'),
    # <---- Salt master settings overridden by SPM ----------------------
}

VM_CONFIG_DEFAULTS = {
    'default_include': 'cloud.profiles.d/*.conf',
}

PROVIDER_CONFIG_DEFAULTS = {
    'default_include': 'cloud.providers.d/*.conf',
}
# <---- Salt Cloud Configuration Defaults ------------------------------------


def _validate_file_roots(file_roots):
    '''
    If the file_roots option has a key that is None then we will error out,
    just replace it with an empty list
    '''
    if not isinstance(file_roots, dict):
        log.warning('The file_roots parameter is not properly formatted,'
                    ' using defaults')
        return {'base': _expand_glob_path([salt.syspaths.BASE_FILE_ROOTS_DIR])}
    for saltenv, dirs in six.iteritems(file_roots):
        normalized_saltenv = six.text_type(saltenv)
        if normalized_saltenv != saltenv:
            file_roots[normalized_saltenv] = file_roots.pop(saltenv)
        if not isinstance(dirs, (list, tuple)):
            file_roots[normalized_saltenv] = []
        file_roots[normalized_saltenv] = \
                _expand_glob_path(file_roots[normalized_saltenv])
    return file_roots


def _expand_glob_path(file_roots):
    '''
    Applies shell globbing to a set of directories and returns
    the expanded paths
    '''
    unglobbed_path = []
    for path in file_roots:
        try:
            if glob.has_magic(path):
                unglobbed_path.extend(glob.glob(path))
            else:
                unglobbed_path.append(path)
        except Exception:
            unglobbed_path.append(path)
    return unglobbed_path


def _validate_opts(opts):
    '''
    Check that all of the types of values passed into the config are
    of the right types
    '''
    def format_multi_opt(valid_type):
        try:
            num_types = len(valid_type)
        except TypeError:
            # Bare type name won't have a length, return the name of the type
            # passed.
            return valid_type.__name__
        else:
            def get_types(types, type_tuple):
                for item in type_tuple:
                    if isinstance(item, tuple):
                        get_types(types, item)
                    else:
                        try:
                            types.append(item.__name__)
                        except AttributeError:
                            log.warning(
                                'Unable to interpret type %s while validating '
                                'configuration', item
                            )
            types = []
            get_types(types, valid_type)

            ret = ', '.join(types[:-1])
            ret += ' or ' + types[-1]
            return ret

    errors = []

    err = (
        'Config option \'{0}\' with value {1} has an invalid type of {2}, a '
        '{3} is required for this option'
    )
    for key, val in six.iteritems(opts):
        if key in VALID_OPTS:
            if val is None:
                if VALID_OPTS[key] is None:
                    continue
                else:
                    try:
                        if None in VALID_OPTS[key]:
                            continue
                    except TypeError:
                        # VALID_OPTS[key] is not iterable and not None
                        pass

            if isinstance(val, VALID_OPTS[key]):
                continue

            # We don't know what data type sdb will return at run-time so we
            # simply cannot check it for correctness here at start-time.
            if isinstance(val, six.string_types) and val.startswith('sdb://'):
                continue

            if hasattr(VALID_OPTS[key], '__call__'):
                try:
                    VALID_OPTS[key](val)
                    if isinstance(val, (list, dict)):
                        # We'll only get here if VALID_OPTS[key] is str or
                        # bool, and the passed value is a list/dict. Attempting
                        # to run int() or float() on a list/dict will raise an
                        # exception, but running str() or bool() on it will
                        # pass despite not being the correct type.
                        errors.append(
                            err.format(
                                key,
                                val,
                                type(val).__name__,
                                VALID_OPTS[key].__name__
                            )
                        )
                except (TypeError, ValueError):
                    errors.append(
                        err.format(key,
                                   val,
                                   type(val).__name__,
                                   VALID_OPTS[key].__name__)
                    )
                continue

            errors.append(
                err.format(key,
                           val,
                           type(val).__name__,
                           format_multi_opt(VALID_OPTS[key]))
            )

    # Convert list to comma-delimited string for 'return' config option
    if isinstance(opts.get('return'), list):
        opts['return'] = ','.join(opts['return'])

    # RAET on Windows uses 'win32file.CreateMailslot()' for IPC. Due to this,
    # sock_dirs must start with '\\.\mailslot\' and not contain any colons.
    # We don't expect the user to know this, so we will fix up their path for
    # them if it isn't compliant.
    if (salt.utils.platform.is_windows() and opts.get('transport') == 'raet' and
            'sock_dir' in opts and
            not opts['sock_dir'].startswith('\\\\.\\mailslot\\')):
        opts['sock_dir'] = (
                '\\\\.\\mailslot\\' + opts['sock_dir'].replace(':', ''))

    for error in errors:
        log.warning(error)
    if errors:
        return False
    return True


def _validate_ssh_minion_opts(opts):
    '''
    Ensure we're not using any invalid ssh_minion_opts. We want to make sure
    that the ssh_minion_opts does not override any pillar or fileserver options
    inherited from the master config. To add other items, modify the if
    statement in the for loop below.
    '''
    ssh_minion_opts = opts.get('ssh_minion_opts', {})
    if not isinstance(ssh_minion_opts, dict):
        log.error('Invalidly-formatted ssh_minion_opts')
        opts.pop('ssh_minion_opts')

    for opt_name in list(ssh_minion_opts):
        if re.match('^[a-z0-9]+fs_', opt_name, flags=re.IGNORECASE) \
                or 'pillar' in opt_name \
                or opt_name in ('fileserver_backend',):
            log.warning(
                '\'%s\' is not a valid ssh_minion_opts parameter, ignoring',
                opt_name
            )
            ssh_minion_opts.pop(opt_name)


def _append_domain(opts):
    '''
    Append a domain to the existing id if it doesn't already exist
    '''
    # Domain already exists
    if opts['id'].endswith(opts['append_domain']):
        return opts['id']
    # Trailing dot should mean an FQDN that is terminated, leave it alone.
    if opts['id'].endswith('.'):
        return opts['id']
    return '{0[id]}.{0[append_domain]}'.format(opts)


def _read_conf_file(path):
    '''
    Read in a config file from a given path and process it into a dictionary
    '''
    log.debug('Reading configuration from %s', path)
    with salt.utils.files.fopen(path, 'r') as conf_file:
        try:
            conf_opts = salt.utils.yaml.safe_load(conf_file) or {}
        except salt.utils.yaml.YAMLError as err:
            message = 'Error parsing configuration file: {0} - {1}'.format(path, err)
            log.error(message)
            raise salt.exceptions.SaltConfigurationError(message)

        # only interpret documents as a valid conf, not things like strings,
        # which might have been caused by invalid yaml syntax
        if not isinstance(conf_opts, dict):
            message = 'Error parsing configuration file: {0} - conf ' \
                      'should be a document, not {1}.'.format(path, type(conf_opts))
            log.error(message)
            raise salt.exceptions.SaltConfigurationError(message)

        # allow using numeric ids: convert int to string
        if 'id' in conf_opts:
            if not isinstance(conf_opts['id'], six.string_types):
                conf_opts['id'] = six.text_type(conf_opts['id'])
            else:
                conf_opts['id'] = sdecode(conf_opts['id'])
        return conf_opts


def _absolute_path(path, relative_to=None):
    '''
    Return an absolute path. In case ``relative_to`` is passed and ``path`` is
    not an absolute path, we try to prepend ``relative_to`` to ``path``and if
    that path exists, return that one
    '''

    if path and os.path.isabs(path):
        return path
    if path and relative_to is not None:
        _abspath = os.path.join(relative_to, path)
        if os.path.isfile(_abspath):
            log.debug(
                'Relative path \'%s\' converted to existing absolute path '
                '\'%s\'', path, _abspath
            )
            return _abspath
    return path


def load_config(path, env_var, default_path=None, exit_on_config_errors=True):
    '''
    Returns configuration dict from parsing either the file described by
    ``path`` or the environment variable described by ``env_var`` as YAML.
    '''
    if path is None:
        # When the passed path is None, we just want the configuration
        # defaults, not actually loading the whole configuration.
        return {}

    if default_path is None:
        # This is most likely not being used from salt, i.e., could be salt-cloud
        # or salt-api which have not yet migrated to the new default_path
        # argument. Let's issue a warning message that the environ vars won't
        # work.
        import inspect
        previous_frame = inspect.getframeinfo(inspect.currentframe().f_back)
        log.warning(
            "The function '%s()' defined in '%s' is not yet using the "
            "new 'default_path' argument to `salt.config.load_config()`. "
            "As such, the '%s' environment variable will be ignored",
            previous_frame.function, previous_frame.filename, env_var
        )
        # In this case, maintain old behavior
        default_path = DEFAULT_MASTER_OPTS['conf_file']

    # Default to the environment variable path, if it exists
    env_path = os.environ.get(env_var, path)
    if not env_path or not os.path.isfile(env_path):
        env_path = path
    # If non-default path from `-c`, use that over the env variable
    if path != default_path:
        env_path = path

    path = env_path

    # If the configuration file is missing, attempt to copy the template,
    # after removing the first header line.
    if not os.path.isfile(path):
        template = '{0}.template'.format(path)
        if os.path.isfile(template):
            log.debug('Writing %s based on %s', path, template)
            with salt.utils.files.fopen(path, 'w') as out:
                with salt.utils.files.fopen(template, 'r') as ifile:
                    ifile.readline()  # skip first line
                    out.write(ifile.read())

    opts = {}

    if salt.utils.validate.path.is_readable(path):
        try:
            opts = _read_conf_file(path)
            opts['conf_file'] = path
        except salt.exceptions.SaltConfigurationError as error:
            log.error(error)
            if exit_on_config_errors:
                sys.exit(salt.defaults.exitcodes.EX_GENERIC)
    else:
        log.debug('Missing configuration file: %s', path)

    return opts


def include_config(include, orig_path, verbose, exit_on_config_errors=False):
    '''
    Parses extra configuration file(s) specified in an include list in the
    main config file.
    '''
    # Protect against empty option
    if not include:
        return {}

    if orig_path is None:
        # When the passed path is None, we just want the configuration
        # defaults, not actually loading the whole configuration.
        return {}

    if isinstance(include, six.string_types):
        include = [include]

    configuration = {}
    for path in include:
        # Allow for includes like ~/foo
        path = os.path.expanduser(path)
        if not os.path.isabs(path):
            path = os.path.join(os.path.dirname(orig_path), path)

        # Catch situation where user typos path in configuration; also warns
        # for empty include directory (which might be by design)
        if len(glob.glob(path)) == 0:
            if verbose:
                log.warning(
                    'Warning parsing configuration file: "include" path/glob '
                    "'%s' matches no files", path
                )

        for fn_ in sorted(glob.glob(path)):
            log.debug('Including configuration from \'%s\'', fn_)
            try:
                opts = _read_conf_file(fn_)
            except salt.exceptions.SaltConfigurationError as error:
                log.error(error)
                if exit_on_config_errors:
                    sys.exit(salt.defaults.exitcodes.EX_GENERIC)
                else:
                    # Initialize default config if we wish to skip config errors
                    opts = {}
            schedule = opts.get('schedule', {})
            if schedule and 'schedule' in configuration:
                configuration['schedule'].update(schedule)
            include = opts.get('include', [])
            if include:
                opts.update(include_config(include, fn_, verbose))

            salt.utils.dictupdate.update(configuration, opts, True, True)

    return configuration


def prepend_root_dir(opts, path_options):
    '''
    Prepends the options that represent filesystem paths with value of the
    'root_dir' option.
    '''
    root_dir = os.path.abspath(opts['root_dir'])
    def_root_dir = salt.syspaths.ROOT_DIR.rstrip(os.sep)
    for path_option in path_options:
        if path_option in opts:
            path = opts[path_option]
            tmp_path_def_root_dir = None
            tmp_path_root_dir = None
            # When running testsuite, salt.syspaths.ROOT_DIR is often empty
            if path == def_root_dir or path.startswith(def_root_dir + os.sep):
                # Remove the default root dir prefix
                tmp_path_def_root_dir = path[len(def_root_dir):]
            if root_dir and (path == root_dir or
                             path.startswith(root_dir + os.sep)):
                # Remove the root dir prefix
                tmp_path_root_dir = path[len(root_dir):]
            if tmp_path_def_root_dir and not tmp_path_root_dir:
                # Just the default root dir matched
                path = tmp_path_def_root_dir
            elif tmp_path_root_dir and not tmp_path_def_root_dir:
                # Just the root dir matched
                path = tmp_path_root_dir
            elif tmp_path_def_root_dir and tmp_path_root_dir:
                # In this case both the default root dir and the override root
                # dir matched; this means that either
                # def_root_dir is a substring of root_dir or vice versa
                # We must choose the most specific path
                if def_root_dir in root_dir:
                    path = tmp_path_root_dir
                else:
                    path = tmp_path_def_root_dir
            elif salt.utils.platform.is_windows() and not os.path.splitdrive(path)[0]:
                # In windows, os.path.isabs resolves '/' to 'C:\\' or whatever
                # the root drive is.  This elif prevents the next from being
                # hit, so that the root_dir is prefixed in cases where the
                # drive is not prefixed on a config option
                pass
            elif os.path.isabs(path):
                # Absolute path (not default or overridden root_dir)
                # No prepending required
                continue
            # Prepending the root dir
            opts[path_option] = salt.utils.path.join(root_dir, path)


def insert_system_path(opts, paths):
    '''
    Inserts path into python path taking into consideration 'root_dir' option.
    '''
    if isinstance(paths, six.string_types):
        paths = [paths]
    for path in paths:
        path_options = {'path': path, 'root_dir': opts['root_dir']}
        prepend_root_dir(path_options, path_options)
        if (os.path.isdir(path_options['path'])
                and path_options['path'] not in sys.path):
            sys.path.insert(0, path_options['path'])


def minion_config(path,
                  env_var='SALT_MINION_CONFIG',
                  defaults=None,
                  cache_minion_id=False,
                  ignore_config_errors=True,
                  minion_id=None,
                  role='minion'):
    '''
    Reads in the minion configuration file and sets up special options

    This is useful for Minion-side operations, such as the
    :py:class:`~salt.client.Caller` class, and manually running the loader
    interface.

    .. code-block:: python

        import salt.config
        minion_opts = salt.config.minion_config('/etc/salt/minion')
    '''
    if defaults is None:
        defaults = DEFAULT_MINION_OPTS.copy()

    if not os.environ.get(env_var, None):
        # No valid setting was given using the configuration variable.
        # Lets see is SALT_CONFIG_DIR is of any use
        salt_config_dir = os.environ.get('SALT_CONFIG_DIR', None)
        if salt_config_dir:
            env_config_file_path = os.path.join(salt_config_dir, 'minion')
            if salt_config_dir and os.path.isfile(env_config_file_path):
                # We can get a configuration file using SALT_CONFIG_DIR, let's
                # update the environment with this information
                os.environ[env_var] = env_config_file_path

    overrides = load_config(path, env_var, DEFAULT_MINION_OPTS['conf_file'])
    default_include = overrides.get('default_include',
                                    defaults['default_include'])
    include = overrides.get('include', [])

    overrides.update(include_config(default_include, path, verbose=False,
                                    exit_on_config_errors=not ignore_config_errors))
    overrides.update(include_config(include, path, verbose=True,
                                    exit_on_config_errors=not ignore_config_errors))

    opts = apply_minion_config(overrides, defaults,
                               cache_minion_id=cache_minion_id,
                               minion_id=minion_id)
    opts['__role'] = role
    apply_sdb(opts)
    _validate_opts(opts)
    return opts


def proxy_config(path,
                 env_var='SALT_PROXY_CONFIG',
                 defaults=None,
                 cache_minion_id=False,
                 ignore_config_errors=True,
                 minion_id=None):
    '''
    Reads in the proxy minion configuration file and sets up special options

    This is useful for Minion-side operations, such as the
    :py:class:`~salt.client.Caller` class, and manually running the loader
    interface.

    .. code-block:: python

        import salt.config
        proxy_opts = salt.config.proxy_config('/etc/salt/proxy')
    '''
    if defaults is None:
        defaults = DEFAULT_MINION_OPTS.copy()

    defaults.update(DEFAULT_PROXY_MINION_OPTS)

    if not os.environ.get(env_var, None):
        # No valid setting was given using the configuration variable.
        # Lets see is SALT_CONFIG_DIR is of any use
        salt_config_dir = os.environ.get('SALT_CONFIG_DIR', None)
        if salt_config_dir:
            env_config_file_path = os.path.join(salt_config_dir, 'proxy')
            if salt_config_dir and os.path.isfile(env_config_file_path):
                # We can get a configuration file using SALT_CONFIG_DIR, let's
                # update the environment with this information
                os.environ[env_var] = env_config_file_path

    overrides = load_config(path, env_var, DEFAULT_PROXY_MINION_OPTS['conf_file'])
    default_include = overrides.get('default_include',
                                    defaults['default_include'])
    include = overrides.get('include', [])

    overrides.update(include_config(default_include, path, verbose=False,
                                    exit_on_config_errors=not ignore_config_errors))
    overrides.update(include_config(include, path, verbose=True,
                                    exit_on_config_errors=not ignore_config_errors))

    opts = apply_minion_config(overrides, defaults,
                               cache_minion_id=cache_minion_id,
                               minion_id=minion_id)
    apply_sdb(opts)
    _validate_opts(opts)
    return opts


def syndic_config(master_config_path,
                  minion_config_path,
                  master_env_var='SALT_MASTER_CONFIG',
                  minion_env_var='SALT_MINION_CONFIG',
                  minion_defaults=None,
                  master_defaults=None):

    if minion_defaults is None:
        minion_defaults = DEFAULT_MINION_OPTS

    if master_defaults is None:
        master_defaults = DEFAULT_MASTER_OPTS

    opts = {}
    master_opts = master_config(
        master_config_path, master_env_var, master_defaults
    )
    minion_opts = minion_config(
        minion_config_path, minion_env_var, minion_defaults
    )
    opts['_minion_conf_file'] = master_opts['conf_file']
    opts['_master_conf_file'] = minion_opts['conf_file']
    opts.update(master_opts)
    opts.update(minion_opts)
    syndic_opts = {
        '__role': 'syndic',
        'root_dir': opts.get('root_dir', salt.syspaths.ROOT_DIR),
        'pidfile': opts.get('syndic_pidfile', 'salt-syndic.pid'),
        'log_file': opts.get('syndic_log_file', 'salt-syndic.log'),
        'log_level': master_opts['log_level'],
        'id': minion_opts['id'],
        'pki_dir': minion_opts['pki_dir'],
        'master': opts['syndic_master'],
        'interface': master_opts['interface'],
        'master_port': int(
            opts.get(
                # The user has explicitly defined the syndic master port
                'syndic_master_port',
                opts.get(
                    # No syndic_master_port, grab master_port from opts
                    'master_port',
                    # No master_opts, grab from the provided minion defaults
                    minion_defaults.get(
                        'master_port',
                        # Not on the provided minion defaults, load from the
                        # static minion defaults
                        DEFAULT_MINION_OPTS['master_port']
                    )
                )
            )
        ),
        'user': opts.get('syndic_user', opts['user']),
        'sock_dir': os.path.join(
            opts['cachedir'], opts.get('syndic_sock_dir', opts['sock_dir'])
        ),
        'sock_pool_size': master_opts['sock_pool_size'],
        'cachedir': master_opts['cachedir'],
    }
    opts.update(syndic_opts)
    # Prepend root_dir to other paths
    prepend_root_dirs = [
        'pki_dir', 'cachedir', 'pidfile', 'sock_dir', 'extension_modules',
        'autosign_file', 'autoreject_file', 'token_dir', 'autosign_grains_dir'
    ]
    for config_key in ('log_file', 'key_logfile', 'syndic_log_file'):
        # If this is not a URI and instead a local path
        if urlparse(opts.get(config_key, '')).scheme == '':
            prepend_root_dirs.append(config_key)
    prepend_root_dir(opts, prepend_root_dirs)
    return opts


def apply_sdb(opts, sdb_opts=None):
    '''
    Recurse for sdb:// links for opts
    '''
    # Late load of SDB to keep CLI light
    import salt.utils.sdb
    if sdb_opts is None:
        sdb_opts = opts
    if isinstance(sdb_opts, six.string_types) and sdb_opts.startswith('sdb://'):
        return salt.utils.sdb.sdb_get(sdb_opts, opts)
    elif isinstance(sdb_opts, dict):
        for key, value in six.iteritems(sdb_opts):
            if value is None:
                continue
            sdb_opts[key] = apply_sdb(opts, value)
    elif isinstance(sdb_opts, list):
        for key, value in enumerate(sdb_opts):
            if value is None:
                continue
            sdb_opts[key] = apply_sdb(opts, value)

    return sdb_opts


# ----- Salt Cloud Configuration Functions ---------------------------------->
def cloud_config(path, env_var='SALT_CLOUD_CONFIG', defaults=None,
                 master_config_path=None, master_config=None,
                 providers_config_path=None, providers_config=None,
                 profiles_config_path=None, profiles_config=None):
    '''
    Read in the Salt Cloud config and return the dict
    '''
    if path:
        config_dir = os.path.dirname(path)
    else:
        config_dir = salt.syspaths.CONFIG_DIR

    # Load the cloud configuration
    overrides = load_config(
        path,
        env_var,
        os.path.join(config_dir, 'cloud')
    )

    if defaults is None:
        defaults = DEFAULT_CLOUD_OPTS.copy()

    # Set defaults early to override Salt Master's default config values later
    defaults.update(overrides)
    overrides = defaults

    # Load cloud configuration from any default or provided includes
    overrides.update(
        salt.config.include_config(overrides['default_include'], path, verbose=False)
    )
    include = overrides.get('include', [])
    overrides.update(
        salt.config.include_config(include, path, verbose=True)
    )

    # The includes have been evaluated, let's see if master, providers and
    # profiles configuration settings have been included and if not, set the
    # default value
    if 'master_config' in overrides and master_config_path is None:
        # The configuration setting is being specified in the main cloud
        # configuration file
        master_config_path = overrides['master_config']
    elif 'master_config' not in overrides and not master_config \
            and not master_config_path:
        # The configuration setting is not being provided in the main cloud
        # configuration file, and
        master_config_path = os.path.join(config_dir, 'master')

    # Convert relative to absolute paths if necessary
    master_config_path = _absolute_path(master_config_path, config_dir)

    if 'providers_config' in overrides and providers_config_path is None:
        # The configuration setting is being specified in the main cloud
        # configuration file
        providers_config_path = overrides['providers_config']
    elif 'providers_config' not in overrides and not providers_config \
            and not providers_config_path:
        providers_config_path = os.path.join(config_dir, 'cloud.providers')

    # Convert relative to absolute paths if necessary
    providers_config_path = _absolute_path(providers_config_path, config_dir)

    if 'profiles_config' in overrides and profiles_config_path is None:
        # The configuration setting is being specified in the main cloud
        # configuration file
        profiles_config_path = overrides['profiles_config']
    elif 'profiles_config' not in overrides and not profiles_config \
            and not profiles_config_path:
        profiles_config_path = os.path.join(config_dir, 'cloud.profiles')

    # Convert relative to absolute paths if necessary
    profiles_config_path = _absolute_path(profiles_config_path, config_dir)

    # Prepare the deploy scripts search path
    deploy_scripts_search_path = overrides.get(
        'deploy_scripts_search_path',
        defaults.get('deploy_scripts_search_path', 'cloud.deploy.d')
    )
    if isinstance(deploy_scripts_search_path, six.string_types):
        deploy_scripts_search_path = [deploy_scripts_search_path]

    # Check the provided deploy scripts search path removing any non existing
    # entries.
    for idx, entry in enumerate(deploy_scripts_search_path[:]):
        if not os.path.isabs(entry):
            # Let's try adding the provided path's directory name turns the
            # entry into a proper directory
            entry = os.path.join(os.path.dirname(path), entry)

        if os.path.isdir(entry):
            # Path exists, let's update the entry (its path might have been
            # made absolute)
            deploy_scripts_search_path[idx] = entry
            continue

        # It's not a directory? Remove it from the search path
        deploy_scripts_search_path.pop(idx)

    # Add the built-in scripts directory to the search path (last resort)
    deploy_scripts_search_path.append(
        os.path.abspath(
            os.path.join(
                os.path.dirname(__file__),
                '..',
                'cloud',
                'deploy'
            )
        )
    )

    # Let's make the search path a tuple and add it to the overrides.
    overrides.update(
        deploy_scripts_search_path=tuple(deploy_scripts_search_path)
    )

    # Grab data from the 4 sources
    # 1st - Master config
    if master_config_path is not None and master_config is not None:
        raise salt.exceptions.SaltCloudConfigError(
            'Only pass `master_config` or `master_config_path`, not both.'
        )
    elif master_config_path is None and master_config is None:
        master_config = salt.config.master_config(
            overrides.get(
                # use the value from the cloud config file
                'master_config',
                # if not found, use the default path
                os.path.join(salt.syspaths.CONFIG_DIR, 'master')
            )
        )
    elif master_config_path is not None and master_config is None:
        master_config = salt.config.master_config(master_config_path)

    # cloud config has a separate cachedir
    del master_config['cachedir']

    # 2nd - salt-cloud configuration which was loaded before so we could
    # extract the master configuration file if needed.

    # Override master configuration with the salt cloud(current overrides)
    master_config.update(overrides)
    # We now set the overridden master_config as the overrides
    overrides = master_config

    if providers_config_path is not None and providers_config is not None:
        raise salt.exceptions.SaltCloudConfigError(
            'Only pass `providers_config` or `providers_config_path`, '
            'not both.'
        )
    elif providers_config_path is None and providers_config is None:
        providers_config_path = overrides.get(
            # use the value from the cloud config file
            'providers_config',
            # if not found, use the default path
            os.path.join(salt.syspaths.CONFIG_DIR, 'cloud.providers')
        )

    if profiles_config_path is not None and profiles_config is not None:
        raise salt.exceptions.SaltCloudConfigError(
            'Only pass `profiles_config` or `profiles_config_path`, not both.'
        )
    elif profiles_config_path is None and profiles_config is None:
        profiles_config_path = overrides.get(
            # use the value from the cloud config file
            'profiles_config',
            # if not found, use the default path
            os.path.join(salt.syspaths.CONFIG_DIR, 'cloud.profiles')
        )

    # Apply the salt-cloud configuration
    opts = apply_cloud_config(overrides, defaults)

    # 3rd - Include Cloud Providers
    if 'providers' in opts:
        if providers_config is not None:
            raise salt.exceptions.SaltCloudConfigError(
                'Do not mix the old cloud providers configuration with '
                'the passing a pre-configured providers configuration '
                'dictionary.'
            )

        if providers_config_path is not None:
            providers_confd = os.path.join(
                os.path.dirname(providers_config_path),
                'cloud.providers.d', '*'
            )

            if (os.path.isfile(providers_config_path) or
                    glob.glob(providers_confd)):
                raise salt.exceptions.SaltCloudConfigError(
                    'Do not mix the old cloud providers configuration with '
                    'the new one. The providers configuration should now go '
                    'in the file `{0}` or a separate `*.conf` file within '
                    '`cloud.providers.d/` which is relative to `{0}`.'.format(
                        os.path.join(salt.syspaths.CONFIG_DIR, 'cloud.providers')
                    )
                )
        # No exception was raised? It's the old configuration alone
        providers_config = opts['providers']

    elif providers_config_path is not None:
        # Load from configuration file, even if that files does not exist since
        # it will be populated with defaults.
        providers_config = cloud_providers_config(providers_config_path)

    # Let's assign back the computed providers configuration
    opts['providers'] = providers_config

    # 4th - Include VM profiles config
    if profiles_config is None:
        # Load profiles configuration from the provided file
        profiles_config = vm_profiles_config(profiles_config_path,
                                             providers_config)
    opts['profiles'] = profiles_config

    # recurse opts for sdb configs
    apply_sdb(opts)

    # prepend root_dir
    prepend_root_dirs = ['cachedir']
    prepend_root_dir(opts, prepend_root_dirs)

    # Return the final options
    return opts


def apply_cloud_config(overrides, defaults=None):
    '''
    Return a cloud config
    '''
    if defaults is None:
        defaults = DEFAULT_CLOUD_OPTS

    config = defaults.copy()
    if overrides:
        config.update(overrides)

    # If the user defined providers in salt cloud's main configuration file, we
    # need to take care for proper and expected format.
    if 'providers' in config:
        # Keep a copy of the defined providers
        providers = config['providers'].copy()
        # Reset the providers dictionary
        config['providers'] = {}
        # Populate the providers dictionary
        for alias, details in six.iteritems(providers):
            if isinstance(details, list):
                for detail in details:
                    if 'driver' not in detail:
                        raise salt.exceptions.SaltCloudConfigError(
                            'The cloud provider alias \'{0}\' has an entry '
                            'missing the required setting of \'driver\'.'.format(
                                alias
                            )
                        )

                    driver = detail['driver']

                    if ':' in driver:
                        # Weird, but...
                        alias, driver = driver.split(':')

                    if alias not in config['providers']:
                        config['providers'][alias] = {}

                    detail['provider'] = '{0}:{1}'.format(alias, driver)
                    config['providers'][alias][driver] = detail
            elif isinstance(details, dict):
                if 'driver' not in details:
                    raise salt.exceptions.SaltCloudConfigError(
                        'The cloud provider alias \'{0}\' has an entry '
                        'missing the required setting of \'driver\''.format(
                            alias
                        )
                    )

                driver = details['driver']

                if ':' in driver:
                    # Weird, but...
                    alias, driver = driver.split(':')
                if alias not in config['providers']:
                    config['providers'][alias] = {}

                details['provider'] = '{0}:{1}'.format(alias, driver)
                config['providers'][alias][driver] = details

    # Migrate old configuration
    config = old_to_new(config)

    return config


def old_to_new(opts):
    providers = (
        'AWS',
        'CLOUDSTACK',
        'DIGITALOCEAN',
        'EC2',
        'GOGRID',
        'IBMSCE',
        'JOYENT',
        'LINODE',
        'OPENSTACK',
        'PARALLELS'
        'RACKSPACE',
        'SALTIFY'
    )

    for provider in providers:

        provider_config = {}
        for opt, val in opts.items():
            if provider in opt:
                value = val
                name = opt.split('.', 1)[1]
                provider_config[name] = value

        lprovider = provider.lower()
        if provider_config:
            provider_config['provider'] = lprovider
            opts.setdefault('providers', {})
            # provider alias
            opts['providers'][lprovider] = {}
            # provider alias, provider driver
            opts['providers'][lprovider][lprovider] = provider_config
    return opts


def vm_profiles_config(path,
                       providers,
                       env_var='SALT_CLOUDVM_CONFIG',
                       defaults=None):
    '''
    Read in the salt cloud VM config file
    '''
    if defaults is None:
        defaults = VM_CONFIG_DEFAULTS

    overrides = salt.config.load_config(
        path, env_var, os.path.join(salt.syspaths.CONFIG_DIR, 'cloud.profiles')
    )

    default_include = overrides.get(
        'default_include', defaults['default_include']
    )
    include = overrides.get('include', [])

    overrides.update(
        salt.config.include_config(default_include, path, verbose=False)
    )
    overrides.update(
        salt.config.include_config(include, path, verbose=True)
    )
    return apply_vm_profiles_config(providers, overrides, defaults)


def apply_vm_profiles_config(providers, overrides, defaults=None):
    if defaults is None:
        defaults = VM_CONFIG_DEFAULTS

    config = defaults.copy()
    if overrides:
        config.update(overrides)

    vms = {}

    for key, val in six.iteritems(config):
        if key in ('conf_file', 'include', 'default_include', 'user'):
            continue
        if not isinstance(val, dict):
            raise salt.exceptions.SaltCloudConfigError(
                'The VM profiles configuration found in \'{0[conf_file]}\' is '
                'not in the proper format'.format(config)
            )
        val['profile'] = key
        vms[key] = val

    # Is any VM profile extending data!?
    for profile, details in six.iteritems(vms.copy()):
        if 'extends' not in details:
            if ':' in details['provider']:
                alias, driver = details['provider'].split(':')
                if alias not in providers or driver not in providers[alias]:
                    log.trace(
                        'The profile \'%s\' is defining \'%s\' '
                        'as the provider. Since there is no valid '
                        'configuration for that provider, the profile will be '
                        'removed from the available listing',
                        profile, details['provider']
                    )
                    vms.pop(profile)
                    continue

                if 'profiles' not in providers[alias][driver]:
                    providers[alias][driver]['profiles'] = {}
                providers[alias][driver]['profiles'][profile] = details

            if details['provider'] not in providers:
                log.trace(
                    'The profile \'%s\' is defining \'%s\' as the '
                    'provider. Since there is no valid configuration for '
                    'that provider, the profile will be removed from the '
                    'available listing', profile, details['provider']
                )
                vms.pop(profile)
                continue

            driver = next(iter(list(providers[details['provider']].keys())))
            providers[details['provider']][driver].setdefault(
                'profiles', {}).update({profile: details})
            details['provider'] = '{0[provider]}:{1}'.format(details, driver)
            vms[profile] = details

            continue

        extends = details.pop('extends')
        if extends not in vms:
            log.error(
                'The \'%s\' profile is trying to extend data from \'%s\' '
                'though \'%s\' is not defined in the salt profiles loaded '
                'data. Not extending and removing from listing!',
                profile, extends, extends
            )
            vms.pop(profile)
            continue

        extended = deepcopy(vms.get(extends))
        extended.pop('profile')
        # Merge extended configuration with base profile
        extended = salt.utils.dictupdate.update(extended, details)

        if ':' not in extended['provider']:
            if extended['provider'] not in providers:
                log.trace(
                    'The profile \'%s\' is defining \'%s\' as the '
                    'provider. Since there is no valid configuration for '
                    'that provider, the profile will be removed from the '
                    'available listing', profile, extended['provider']
                )
                vms.pop(profile)
                continue

            driver = next(iter(list(providers[extended['provider']].keys())))
            providers[extended['provider']][driver].setdefault(
                'profiles', {}).update({profile: extended})

            extended['provider'] = '{0[provider]}:{1}'.format(extended, driver)
        else:
            alias, driver = extended['provider'].split(':')
            if alias not in providers or driver not in providers[alias]:
                log.trace(
                    'The profile \'%s\' is defining \'%s\' as '
                    'the provider. Since there is no valid configuration '
                    'for that provider, the profile will be removed from '
                    'the available listing', profile, extended['provider']
                )
                vms.pop(profile)
                continue

            providers[alias][driver].setdefault('profiles', {}).update(
                {profile: extended}
            )

        # Update the profile's entry with the extended data
        vms[profile] = extended

    return vms


def cloud_providers_config(path,
                           env_var='SALT_CLOUD_PROVIDERS_CONFIG',
                           defaults=None):
    '''
    Read in the salt cloud providers configuration file
    '''
    if defaults is None:
        defaults = PROVIDER_CONFIG_DEFAULTS

    overrides = salt.config.load_config(
        path, env_var, os.path.join(salt.syspaths.CONFIG_DIR, 'cloud.providers')
    )

    default_include = overrides.get(
        'default_include', defaults['default_include']
    )
    include = overrides.get('include', [])

    overrides.update(
        salt.config.include_config(default_include, path, verbose=False)
    )
    overrides.update(
        salt.config.include_config(include, path, verbose=True)
    )
    return apply_cloud_providers_config(overrides, defaults)


def apply_cloud_providers_config(overrides, defaults=None):
    '''
    Apply the loaded cloud providers configuration.
    '''
    if defaults is None:
        defaults = PROVIDER_CONFIG_DEFAULTS

    config = defaults.copy()
    if overrides:
        config.update(overrides)

    # Is the user still using the old format in the new configuration file?!
    for name, settings in six.iteritems(config.copy()):
        if '.' in name:
            log.warning(
                'Please switch to the new providers configuration syntax'
            )

            # Let's help out and migrate the data
            config = old_to_new(config)

            # old_to_new will migrate the old data into the 'providers' key of
            # the config dictionary. Let's map it correctly
            for prov_name, prov_settings in six.iteritems(config.pop('providers')):
                config[prov_name] = prov_settings
            break

    providers = {}
    ext_count = 0
    for key, val in six.iteritems(config):
        if key in ('conf_file', 'include', 'default_include', 'user'):
            continue

        if not isinstance(val, (list, tuple)):
            val = [val]
        else:
            # Need to check for duplicate cloud provider entries per "alias" or
            # we won't be able to properly reference it.
            handled_providers = set()
            for details in val:
                if 'driver' not in details:
                    if 'extends' not in details:
                        log.error(
                            'Please check your cloud providers configuration. '
                            'There\'s no \'driver\' nor \'extends\' definition '
                            'referenced.'
                        )
                    continue

                if details['driver'] in handled_providers:
                    log.error(
                        'You can only have one entry per cloud provider. For '
                        'example, if you have a cloud provider configuration '
                        'section named, \'production\', you can only have a '
                        'single entry for EC2, Joyent, Openstack, and so '
                        'forth.'
                    )
                    raise salt.exceptions.SaltCloudConfigError(
                        'The cloud provider alias \'{0}\' has multiple entries '
                        'for the \'{1[driver]}\' driver.'.format(key, details)
                    )
                handled_providers.add(details['driver'])

        for entry in val:

            if 'driver' not in entry:
                entry['driver'] = '-only-extendable-{0}'.format(ext_count)
                ext_count += 1

            if key not in providers:
                providers[key] = {}

            provider = entry['driver']
            if provider not in providers[key]:
                providers[key][provider] = entry

    # Is any provider extending data!?
    while True:
        keep_looping = False
        for provider_alias, entries in six.iteritems(providers.copy()):
            for driver, details in six.iteritems(entries):
                # Set a holder for the defined profiles
                providers[provider_alias][driver]['profiles'] = {}

                if 'extends' not in details:
                    continue

                extends = details.pop('extends')

                if ':' in extends:
                    alias, provider = extends.split(':')
                    if alias not in providers:
                        raise salt.exceptions.SaltCloudConfigError(
                            'The \'{0}\' cloud provider entry in \'{1}\' is '
                            'trying to extend data from \'{2}\' though '
                            '\'{2}\' is not defined in the salt cloud '
                            'providers loaded data.'.format(
                                details['driver'],
                                provider_alias,
                                alias
                            )
                        )

                    if provider not in providers.get(alias):
                        raise salt.exceptions.SaltCloudConfigError(
                            'The \'{0}\' cloud provider entry in \'{1}\' is '
                            'trying to extend data from \'{2}:{3}\' though '
                            '\'{3}\' is not defined in \'{1}\''.format(
                                details['driver'],
                                provider_alias,
                                alias,
                                provider
                            )
                        )
                    details['extends'] = '{0}:{1}'.format(alias, provider)
                    # change provider details '-only-extendable-' to extended
                    # provider name
                    details['driver'] = provider
                elif providers.get(extends):
                    raise salt.exceptions.SaltCloudConfigError(
                        'The \'{0}\' cloud provider entry in \'{1}\' is '
                        'trying to extend from \'{2}\' and no provider was '
                        'specified. Not extending!'.format(
                            details['driver'], provider_alias, extends
                        )
                    )
                elif extends not in providers:
                    raise salt.exceptions.SaltCloudConfigError(
                        'The \'{0}\' cloud provider entry in \'{1}\' is '
                        'trying to extend data from \'{2}\' though \'{2}\' '
                        'is not defined in the salt cloud providers loaded '
                        'data.'.format(
                            details['driver'], provider_alias, extends
                        )
                    )
                else:
                    if driver in providers.get(extends):
                        details['extends'] = '{0}:{1}'.format(extends, driver)
                    elif '-only-extendable-' in providers.get(extends):
                        details['extends'] = '{0}:{1}'.format(
                            extends, '-only-extendable-{0}'.format(ext_count)
                        )
                    else:
                        # We're still not aware of what we're trying to extend
                        # from. Let's try on next iteration
                        details['extends'] = extends
                        keep_looping = True
        if not keep_looping:
            break

    while True:
        # Merge provided extends
        keep_looping = False
        for alias, entries in six.iteritems(providers.copy()):
            for driver, details in six.iteritems(entries):

                if 'extends' not in details:
                    # Extends resolved or non existing, continue!
                    continue

                if 'extends' in details['extends']:
                    # Since there's a nested extends, resolve this one in the
                    # next iteration
                    keep_looping = True
                    continue

                # Let's get a reference to what we're supposed to extend
                extends = details.pop('extends')
                # Split the setting in (alias, driver)
                ext_alias, ext_driver = extends.split(':')
                # Grab a copy of what should be extended
                extended = providers.get(ext_alias).get(ext_driver).copy()
                # Merge the data to extend with the details
                extended = salt.utils.dictupdate.update(extended, details)
                # Update the providers dictionary with the merged data
                providers[alias][driver] = extended
                # Update name of the driver, now that it's populated with extended information
                if driver.startswith('-only-extendable-'):
                    providers[alias][ext_driver] = providers[alias][driver]
                    # Delete driver with old name to maintain dictionary size
                    del providers[alias][driver]

        if not keep_looping:
            break

    # Now clean up any providers entry that was just used to be a data tree to
    # extend from
    for provider_alias, entries in six.iteritems(providers.copy()):
        for driver, details in six.iteritems(entries.copy()):
            if not driver.startswith('-only-extendable-'):
                continue

            log.info(
                "There's at least one cloud driver under the '%s' "
                'cloud provider alias which does not have the required '
                "'driver' setting. Removing it from the available "
                'providers listing.', provider_alias
            )
            providers[provider_alias].pop(driver)

        if not providers[provider_alias]:
            providers.pop(provider_alias)

    return providers


def get_cloud_config_value(name, vm_, opts, default=None, search_global=True):
    '''
    Search and return a setting in a known order:

        1. In the virtual machine's configuration
        2. In the virtual machine's profile configuration
        3. In the virtual machine's provider configuration
        4. In the salt cloud configuration if global searching is enabled
        5. Return the provided default
    '''

    # As a last resort, return the default
    value = default

    if search_global is True and opts.get(name, None) is not None:
        # The setting name exists in the cloud(global) configuration
        value = deepcopy(opts[name])

    if vm_ and name:
        # Let's get the value from the profile, if present
        if 'profile' in vm_ and vm_['profile'] is not None:
            if name in opts['profiles'][vm_['profile']]:
                if isinstance(value, dict):
                    value.update(opts['profiles'][vm_['profile']][name].copy())
                else:
                    value = deepcopy(opts['profiles'][vm_['profile']][name])

        # Let's get the value from the provider, if present.
        if ':' in vm_['driver']:
            # The provider is defined as <provider-alias>:<driver-name>
            alias, driver = vm_['driver'].split(':')
            if alias in opts['providers'] and \
                    driver in opts['providers'][alias]:
                details = opts['providers'][alias][driver]
                if name in details:
                    if isinstance(value, dict):
                        value.update(details[name].copy())
                    else:
                        value = deepcopy(details[name])
        elif len(opts['providers'].get(vm_['driver'], ())) > 1:
            # The provider is NOT defined as <provider-alias>:<driver-name>
            # and there's more than one entry under the alias.
            # WARN the user!!!!
            log.error(
                "The '%s' cloud provider definition has more than one "
                'entry. Your VM configuration should be specifying the '
                "provider as 'driver: %s:<driver-engine>'. Since "
                "it's not, we're returning the first definition which "
                'might not be what you intended.',
                vm_['driver'], vm_['driver']
            )

        if vm_['driver'] in opts['providers']:
            # There's only one driver defined for this provider. This is safe.
            alias_defs = opts['providers'].get(vm_['driver'])
            provider_driver_defs = alias_defs[next(iter(list(alias_defs.keys())))]
            if name in provider_driver_defs:
                # The setting name exists in the VM's provider configuration.
                # Return it!
                if isinstance(value, dict):
                    value.update(provider_driver_defs[name].copy())
                else:
                    value = deepcopy(provider_driver_defs[name])

    if name and vm_ and name in vm_:
        # The setting name exists in VM configuration.
        if isinstance(vm_[name], types.GeneratorType):
            value = next(vm_[name], '')
        else:
            if isinstance(value, dict):
                value.update(vm_[name].copy())
            else:
                value = deepcopy(vm_[name])

    return value


def is_provider_configured(opts, provider, required_keys=(), log_message=True):
    '''
    Check and return the first matching and fully configured cloud provider
    configuration.
    '''
    if ':' in provider:
        alias, driver = provider.split(':')
        if alias not in opts['providers']:
            return False
        if driver not in opts['providers'][alias]:
            return False
        for key in required_keys:
            if opts['providers'][alias][driver].get(key, None) is None:
                if log_message is True:
                    # There's at least one require configuration key which is not
                    # set.
                    log.warning(
                        "The required '%s' configuration setting is missing "
                        "from the '%s' driver, which is configured under the "
                        "'%s' alias.", key, provider, alias
                    )
                return False
        # If we reached this far, there's a properly configured provider.
        # Return it!
        return opts['providers'][alias][driver]

    for alias, drivers in six.iteritems(opts['providers']):
        for driver, provider_details in six.iteritems(drivers):
            if driver != provider:
                continue

            # If we reached this far, we have a matching provider, let's see if
            # all required configuration keys are present and not None.
            skip_provider = False
            for key in required_keys:
                if provider_details.get(key, None) is None:
                    if log_message is True:
                        # This provider does not include all necessary keys,
                        # continue to next one.
                        log.warning(
                            "The required '%s' configuration setting is "
                            "missing from the '%s' driver, which is configured "
                            "under the '%s' alias.", key, provider, alias
                        )
                    skip_provider = True
                    break

            if skip_provider:
                continue

            # If we reached this far, the provider included all required keys
            return provider_details

    # If we reached this point, the provider is not configured.
    return False


def is_profile_configured(opts, provider, profile_name, vm_=None):
    '''
    Check if the requested profile contains the minimum required parameters for
    a profile.

    Required parameters include image and provider for all drivers, while some
    drivers also require size keys.

    .. versionadded:: 2015.8.0
    '''
    # Standard dict keys required by all drivers.
    required_keys = ['provider']
    alias, driver = provider.split(':')

    # Most drivers need an image to be specified, but some do not.
    non_image_drivers = ['nova', 'virtualbox', 'libvirt', 'softlayer', 'oneandone']

    # Most drivers need a size, but some do not.
    non_size_drivers = ['opennebula', 'parallels', 'proxmox', 'scaleway',
                        'softlayer', 'softlayer_hw', 'vmware', 'vsphere',
                        'virtualbox', 'profitbricks', 'libvirt', 'oneandone']

    provider_key = opts['providers'][alias][driver]
    profile_key = opts['providers'][alias][driver]['profiles'][profile_name]

    # If cloning on Linode, size and image are not necessary.
    # They are obtained from the to-be-cloned VM.
    if driver == 'linode' and profile_key.get('clonefrom', False):
        non_image_drivers.append('linode')
        non_size_drivers.append('linode')
    elif driver == 'gce' and 'sourceImage' in six.text_type(vm_.get('ex_disks_gce_struct')):
        non_image_drivers.append('gce')

    # If cloning on VMware, specifying image is not necessary.
    if driver == 'vmware' and 'image' not in list(profile_key.keys()):
        non_image_drivers.append('vmware')

    if driver not in non_image_drivers:
        required_keys.append('image')
        if driver == 'vmware':
            required_keys.append('datastore')
    elif driver in ['linode', 'virtualbox']:
        required_keys.append('clonefrom')
    elif driver == 'nova':
        nova_image_keys = ['image', 'block_device_mapping', 'block_device', 'boot_volume']
        if not any([key in provider_key for key in nova_image_keys]) and not any([key in profile_key for key in nova_image_keys]):
            required_keys.extend(nova_image_keys)

    if driver not in non_size_drivers:
        required_keys.append('size')

    # Check if required fields are supplied in the provider config. If they
    # are present, remove it from the required_keys list.
    for item in list(required_keys):
        if item in provider_key:
            required_keys.remove(item)

    # If a vm_ dict was passed in, use that information to get any other configs
    # that we might have missed thus far, such as a option provided in a map file.
    if vm_:
        for item in list(required_keys):
            if item in vm_:
                required_keys.remove(item)

    # Check for remaining required parameters in the profile config.
    for item in required_keys:
        if profile_key.get(item, None) is None:
            # There's at least one required configuration item which is not set.
            log.error(
                "The required '%s' configuration setting is missing from "
                "the '%s' profile, which is configured under the '%s' alias.",
                item, profile_name, alias
            )
            return False

    return True


def check_driver_dependencies(driver, dependencies):
    '''
    Check if the driver's dependencies are available.

    .. versionadded:: 2015.8.0

    driver
        The name of the driver.

    dependencies
        The dictionary of dependencies to check.
    '''
    ret = True
    for key, value in six.iteritems(dependencies):
        if value is False:
            log.warning(
                "Missing dependency: '%s'. The %s driver requires "
                "'%s' to be installed.", key, key, driver
            )
            ret = False

    return ret

# <---- Salt Cloud Configuration Functions -----------------------------------


def _cache_id(minion_id, cache_file):
    '''
    Helper function, writes minion id to a cache file.
    '''
    path = os.path.dirname(cache_file)
    try:
        if not os.path.isdir(path):
            os.makedirs(path)
    except OSError as exc:
        # Handle race condition where dir is created after os.path.isdir check
        if os.path.isdir(path):
            pass
        else:
            log.error('Failed to create dirs to minion_id file: %s', exc)

    try:
        with salt.utils.files.fopen(cache_file, 'w') as idf:
            idf.write(minion_id)
    except (IOError, OSError) as exc:
        log.error('Could not cache minion ID: %s', exc)


def call_id_function(opts):
    '''
    Evaluate the function that determines the ID if the 'id_function'
    option is set and return the result
    '''
    if opts.get('id'):
        return opts['id']

    # Import 'salt.loader' here to avoid a circular dependency
    import salt.loader as loader

    if isinstance(opts['id_function'], six.string_types):
        mod_fun = opts['id_function']
        fun_kwargs = {}
    elif isinstance(opts['id_function'], dict):
        mod_fun, fun_kwargs = six.next(six.iteritems(opts['id_function']))
        if fun_kwargs is None:
            fun_kwargs = {}
    else:
        log.error('\'id_function\' option is neither a string nor a dictionary')
        sys.exit(salt.defaults.exitcodes.EX_GENERIC)

    # split module and function and try loading the module
    mod, fun = mod_fun.split('.')
    if not opts.get('grains'):
        # Get grains for use by the module
        opts['grains'] = loader.grains(opts)

    try:
        id_mod = loader.raw_mod(opts, mod, fun)
        if not id_mod:
            raise KeyError
        # we take whatever the module returns as the minion ID
        newid = id_mod[mod_fun](**fun_kwargs)
        if not isinstance(newid, six.string_types) or not newid:
            log.error(
                'Function %s returned value "%s" of type %s instead of string',
                mod_fun, newid, type(newid)
            )
            sys.exit(salt.defaults.exitcodes.EX_GENERIC)
        log.info('Evaluated minion ID from module: %s', mod_fun)
        return newid
    except TypeError:
        log.error(
            'Function arguments %s are incorrect for function %s',
            fun_kwargs, mod_fun
        )
        sys.exit(salt.defaults.exitcodes.EX_GENERIC)
    except KeyError:
        log.error('Failed to load module %s', mod_fun)
        sys.exit(salt.defaults.exitcodes.EX_GENERIC)


def get_id(opts, cache_minion_id=False):
    '''
    Guess the id of the minion.

    If CONFIG_DIR/minion_id exists, use the cached minion ID from that file.
    If no minion id is configured, use multiple sources to find a FQDN.
    If no FQDN is found you may get an ip address.

    Returns two values: the detected ID, and a boolean value noting whether or
    not an IP address is being used for the ID.
    '''
    if opts['root_dir'] is None:
        root_dir = salt.syspaths.ROOT_DIR
    else:
        root_dir = opts['root_dir']

    config_dir = salt.syspaths.CONFIG_DIR
    if config_dir.startswith(salt.syspaths.ROOT_DIR):
        config_dir = config_dir.split(salt.syspaths.ROOT_DIR, 1)[-1]

    # Check for cached minion ID
    id_cache = os.path.join(root_dir,
                            config_dir.lstrip(os.path.sep),
                            'minion_id')

    if opts.get('minion_id_caching', True):
        try:
            with salt.utils.files.fopen(id_cache) as idf:
                name = salt.utils.stringutils.to_unicode(idf.readline().strip())
                bname = salt.utils.stringutils.to_bytes(name)
                if bname.startswith(codecs.BOM):  # Remove BOM if exists
                    name = salt.utils.stringutils.to_str(bname.replace(codecs.BOM, '', 1))
            if name and name != 'localhost':
                log.debug('Using cached minion ID from %s: %s', id_cache, name)
                return name, False
        except (IOError, OSError):
            pass
    if '__role' in opts and opts.get('__role') == 'minion':
        log.debug(
            'Guessing ID. The id can be explicitly set in %s',
            os.path.join(salt.syspaths.CONFIG_DIR, 'minion')
        )

    if opts.get('id_function'):
        newid = call_id_function(opts)
    else:
        newid = salt.utils.network.generate_minion_id()

    if opts.get('minion_id_lowercase'):
        newid = newid.lower()
        log.debug('Changed minion id %s to lowercase.', newid)
    if '__role' in opts and opts.get('__role') == 'minion':
        if opts.get('id_function'):
            log.debug(
                'Found minion id from external function %s: %s',
                opts['id_function'], newid
            )
        else:
            log.debug('Found minion id from generate_minion_id(): %s', newid)
    if cache_minion_id and opts.get('minion_id_caching', True):
        _cache_id(newid, id_cache)
    is_ipv4 = salt.utils.network.is_ipv4(newid)
    return newid, is_ipv4


def _update_ssl_config(opts):
    '''
    Resolves string names to integer constant in ssl configuration.
    '''
    if opts['ssl'] in (None, False):
        opts['ssl'] = None
        return
    if opts['ssl'] is True:
        opts['ssl'] = {}
        return
    import ssl
    for key, prefix in (('cert_reqs', 'CERT_'),
                        ('ssl_version', 'PROTOCOL_')):
        val = opts['ssl'].get(key)
        if val is None:
            continue
        if not isinstance(val, six.string_types) or not val.startswith(prefix) or not hasattr(ssl, val):
            message = 'SSL option \'{0}\' must be set to one of the following values: \'{1}\'.' \
                    .format(key, '\', \''.join([val for val in dir(ssl) if val.startswith(prefix)]))
            log.error(message)
            raise salt.exceptions.SaltConfigurationError(message)
        opts['ssl'][key] = getattr(ssl, val)


def _adjust_log_file_override(overrides, default_log_file):
    '''
    Adjusts the log_file based on the log_dir override
    '''
    if overrides.get('log_dir'):
        # Adjust log_file if a log_dir override is introduced
        if overrides.get('log_file'):
            if not os.path.isabs(overrides['log_file']):
                # Prepend log_dir if log_file is relative
                overrides['log_file'] = os.path.join(overrides['log_dir'],
                                                     overrides['log_file'])
        else:
            # Create the log_file override
            overrides['log_file'] = \
                os.path.join(overrides['log_dir'],
                             os.path.basename(default_log_file))


def apply_minion_config(overrides=None,
                        defaults=None,
                        cache_minion_id=False,
                        minion_id=None):
    '''
    Returns minion configurations dict.
    '''
    if defaults is None:
        defaults = DEFAULT_MINION_OPTS
    if overrides is None:
        overrides = {}

    opts = defaults.copy()
    opts['__role'] = 'minion'
    _adjust_log_file_override(overrides, defaults['log_file'])
    if overrides:
        opts.update(overrides)

    if 'environment' in opts:
        if opts['saltenv'] is not None:
            log.warning(
                'The \'saltenv\' and \'environment\' minion config options '
                'cannot both be used. Ignoring \'environment\' in favor of '
                '\'saltenv\'.',
            )
            # Set environment to saltenv in case someone's custom module is
            # refrencing __opts__['environment']
            opts['environment'] = opts['saltenv']
        else:
            log.warning(
                'The \'environment\' minion config option has been renamed '
                'to \'saltenv\'. Using %s as the \'saltenv\' config value.',
                opts['environment']
            )
            opts['saltenv'] = opts['environment']

    for idx, val in enumerate(opts['fileserver_backend']):
        if val in ('git', 'hg', 'svn', 'minion'):
            new_val = val + 'fs'
            log.debug(
                'Changed %s to %s in minion opts\' fileserver_backend list',
                val, new_val
            )
            opts['fileserver_backend'][idx] = new_val

    opts['__cli'] = salt.utils.stringutils.to_unicode(
        os.path.basename(sys.argv[0])
    )

    # No ID provided. Will getfqdn save us?
    using_ip_for_id = False
    if not opts.get('id'):
        if minion_id:
            opts['id'] = minion_id
        else:
            opts['id'], using_ip_for_id = get_id(
                    opts,
                    cache_minion_id=cache_minion_id)

    # it does not make sense to append a domain to an IP based id
    if not using_ip_for_id and 'append_domain' in opts:
        opts['id'] = _append_domain(opts)

    for directory in opts.get('append_minionid_config_dirs', []):
        if directory in ('pki_dir', 'cachedir', 'extension_modules'):
            newdirectory = os.path.join(opts[directory], opts['id'])
            opts[directory] = newdirectory
        elif directory == 'default_include' and directory in opts:
            include_dir = os.path.dirname(opts[directory])
            new_include_dir = os.path.join(include_dir,
                                           opts['id'],
                                           os.path.basename(opts[directory]))
            opts[directory] = new_include_dir

    # pidfile can be in the list of append_minionid_config_dirs, but pidfile
    # is the actual path with the filename, not a directory.
    if 'pidfile' in opts.get('append_minionid_config_dirs', []):
        newpath_list = os.path.split(opts['pidfile'])
        opts['pidfile'] = os.path.join(newpath_list[0], 'salt', opts['id'], newpath_list[1])

    if len(opts['sock_dir']) > len(opts['cachedir']) + 10:
        opts['sock_dir'] = os.path.join(opts['cachedir'], '.salt-unix')

    # Enabling open mode requires that the value be set to True, and
    # nothing else!
    opts['open_mode'] = opts['open_mode'] is True
    opts['file_roots'] = _validate_file_roots(opts['file_roots'])
    opts['pillar_roots'] = _validate_file_roots(opts['pillar_roots'])
    # Make sure ext_mods gets set if it is an untrue value
    # (here to catch older bad configs)
    opts['extension_modules'] = (
        opts.get('extension_modules') or
        os.path.join(opts['cachedir'], 'extmods')
    )
    # Set up the utils_dirs location from the extension_modules location
    opts['utils_dirs'] = (
        opts.get('utils_dirs') or
        [os.path.join(opts['extension_modules'], 'utils')]
    )

    # Insert all 'utils_dirs' directories to the system path
    insert_system_path(opts, opts['utils_dirs'])

    # Prepend root_dir to other paths
    prepend_root_dirs = [
        'pki_dir', 'cachedir', 'sock_dir', 'extension_modules', 'pidfile',
    ]

    # These can be set to syslog, so, not actual paths on the system
    for config_key in ('log_file', 'key_logfile'):
        if urlparse(opts.get(config_key, '')).scheme == '':
            prepend_root_dirs.append(config_key)

    prepend_root_dir(opts, prepend_root_dirs)

    # if there is no beacons option yet, add an empty beacons dict
    if 'beacons' not in opts:
        opts['beacons'] = {}

    if overrides.get('ipc_write_buffer', '') == 'dynamic':
        opts['ipc_write_buffer'] = _DFLT_IPC_WBUFFER
    if 'ipc_write_buffer' not in overrides:
        opts['ipc_write_buffer'] = 0

    # Make sure hash_type is lowercase
    opts['hash_type'] = opts['hash_type'].lower()

    # Check and update TLS/SSL configuration
    _update_ssl_config(opts)
    _update_discovery_config(opts)

    return opts


def _update_discovery_config(opts):
    '''
    Update discovery config for all instances.

    :param opts:
    :return:
    '''
    if opts.get('discovery') not in (None, False):
        if opts['discovery'] is True:
            opts['discovery'] = {}
        discovery_config = {'attempts': 3, 'pause': 5, 'port': 4520, 'match': 'any', 'mapping': {}}
        for key in opts['discovery']:
            if key not in discovery_config:
                raise salt.exceptions.SaltConfigurationError('Unknown discovery option: {0}'.format(key))
        if opts.get('__role') != 'minion':
            for key in ['attempts', 'pause', 'match']:
                del discovery_config[key]
        opts['discovery'] = salt.utils.dictupdate.update(discovery_config, opts['discovery'], True, True)


def master_config(path, env_var='SALT_MASTER_CONFIG', defaults=None, exit_on_config_errors=False):
    '''
    Reads in the master configuration file and sets up default options

    This is useful for running the actual master daemon. For running
    Master-side client interfaces that need the master opts see
    :py:func:`salt.client.client_config`.
    '''
    if defaults is None:
        defaults = DEFAULT_MASTER_OPTS

    if not os.environ.get(env_var, None):
        # No valid setting was given using the configuration variable.
        # Lets see is SALT_CONFIG_DIR is of any use
        salt_config_dir = os.environ.get('SALT_CONFIG_DIR', None)
        if salt_config_dir:
            env_config_file_path = os.path.join(salt_config_dir, 'master')
            if salt_config_dir and os.path.isfile(env_config_file_path):
                # We can get a configuration file using SALT_CONFIG_DIR, let's
                # update the environment with this information
                os.environ[env_var] = env_config_file_path

    overrides = load_config(path, env_var, DEFAULT_MASTER_OPTS['conf_file'])
    default_include = overrides.get('default_include',
                                    defaults['default_include'])
    include = overrides.get('include', [])

    overrides.update(include_config(default_include, path, verbose=False,
                     exit_on_config_errors=exit_on_config_errors))
    overrides.update(include_config(include, path, verbose=True,
                     exit_on_config_errors=exit_on_config_errors))
    opts = apply_master_config(overrides, defaults)
    _validate_ssh_minion_opts(opts)
    _validate_opts(opts)
    # If 'nodegroups:' is uncommented in the master config file, and there are
    # no nodegroups defined, opts['nodegroups'] will be None. Fix this by
    # reverting this value to the default, as if 'nodegroups:' was commented
    # out or not present.
    if opts.get('nodegroups') is None:
        opts['nodegroups'] = DEFAULT_MASTER_OPTS.get('nodegroups', {})
    if salt.utils.data.is_dictlist(opts['nodegroups']):
        opts['nodegroups'] = salt.utils.data.repack_dictlist(opts['nodegroups'])
    if opts.get('transport') == 'raet' and 'aes' in opts:
        opts.pop('aes')
    apply_sdb(opts)
    return opts


def apply_master_config(overrides=None, defaults=None):
    '''
    Returns master configurations dict.
    '''
    if defaults is None:
        defaults = DEFAULT_MASTER_OPTS
    if overrides is None:
        overrides = {}

    opts = defaults.copy()
    opts['__role'] = 'master'
    _adjust_log_file_override(overrides, defaults['log_file'])
    if overrides:
        opts.update(overrides)

<<<<<<< HEAD
    if 'environment' in opts:
        if opts['saltenv'] is not None:
            log.warning(
                'The \'saltenv\' and \'environment\' master config options '
                'cannot both be used. Ignoring \'environment\' in favor of '
                '\'saltenv\'.',
            )
            # Set environment to saltenv in case someone's custom runner is
            # refrencing __opts__['environment']
            opts['environment'] = opts['saltenv']
        else:
            log.warning(
                'The \'environment\' master config option has been renamed '
                'to \'saltenv\'. Using %s as the \'saltenv\' config value.',
                opts['environment']
            )
            opts['saltenv'] = opts['environment']

    if six.PY2 and 'rest_cherrypy' in opts:
        # CherryPy is not unicode-compatible
        opts['rest_cherrypy'] = salt.utils.data.encode(opts['rest_cherrypy'])

    for idx, val in enumerate(opts['fileserver_backend']):
        if val in ('git', 'hg', 'svn', 'minion'):
            new_val = val + 'fs'
            log.debug(
                'Changed %s to %s in master opts\' fileserver_backend list',
                val, new_val
            )
            opts['fileserver_backend'][idx] = new_val
=======
    opts['__cli'] = os.path.basename(sys.argv[0])
>>>>>>> 65f344e3

    if len(opts['sock_dir']) > len(opts['cachedir']) + 10:
        opts['sock_dir'] = os.path.join(opts['cachedir'], '.salt-unix')

    opts['token_dir'] = os.path.join(opts['cachedir'], 'tokens')
    opts['syndic_dir'] = os.path.join(opts['cachedir'], 'syndics')
    # Make sure ext_mods gets set if it is an untrue value
    # (here to catch older bad configs)
    opts['extension_modules'] = (
        opts.get('extension_modules') or
        os.path.join(opts['cachedir'], 'extmods')
    )
    # Set up the utils_dirs location from the extension_modules location
    opts['utils_dirs'] = (
        opts.get('utils_dirs') or
        [os.path.join(opts['extension_modules'], 'utils')]
    )

    # Insert all 'utils_dirs' directories to the system path
    insert_system_path(opts, opts['utils_dirs'])

    if overrides.get('ipc_write_buffer', '') == 'dynamic':
        opts['ipc_write_buffer'] = _DFLT_IPC_WBUFFER
    if 'ipc_write_buffer' not in overrides:
        opts['ipc_write_buffer'] = 0
    using_ip_for_id = False
    append_master = False
    if not opts.get('id'):
        opts['id'], using_ip_for_id = get_id(
                opts,
                cache_minion_id=None)
        append_master = True

    # it does not make sense to append a domain to an IP based id
    if not using_ip_for_id and 'append_domain' in opts:
        opts['id'] = _append_domain(opts)
    if append_master:
        opts['id'] += '_master'

    # Prepend root_dir to other paths
    prepend_root_dirs = [
        'pki_dir', 'cachedir', 'pidfile', 'sock_dir', 'extension_modules',
        'autosign_file', 'autoreject_file', 'token_dir', 'syndic_dir',
        'sqlite_queue_dir', 'autosign_grains_dir'
    ]

    # These can be set to syslog, so, not actual paths on the system
    for config_key in ('log_file', 'key_logfile', 'ssh_log_file'):
        log_setting = opts.get(config_key, '')
        if log_setting is None:
            continue

        if urlparse(log_setting).scheme == '':
            prepend_root_dirs.append(config_key)

    prepend_root_dir(opts, prepend_root_dirs)

    # Enabling open mode requires that the value be set to True, and
    # nothing else!
    opts['open_mode'] = opts['open_mode'] is True
    opts['auto_accept'] = opts['auto_accept'] is True
    opts['file_roots'] = _validate_file_roots(opts['file_roots'])
    opts['pillar_roots'] = _validate_file_roots(opts['pillar_roots'])

    if opts['file_ignore_regex']:
        # If file_ignore_regex was given, make sure it's wrapped in a list.
        # Only keep valid regex entries for improved performance later on.
        if isinstance(opts['file_ignore_regex'], six.string_types):
            ignore_regex = [opts['file_ignore_regex']]
        elif isinstance(opts['file_ignore_regex'], list):
            ignore_regex = opts['file_ignore_regex']

        opts['file_ignore_regex'] = []
        for regex in ignore_regex:
            try:
                # Can't store compiled regex itself in opts (breaks
                # serialization)
                re.compile(regex)
                opts['file_ignore_regex'].append(regex)
            except Exception:
                log.warning(
                    'Unable to parse file_ignore_regex. Skipping: %s',
                    regex
                )

    if opts['file_ignore_glob']:
        # If file_ignore_glob was given, make sure it's wrapped in a list.
        if isinstance(opts['file_ignore_glob'], six.string_types):
            opts['file_ignore_glob'] = [opts['file_ignore_glob']]

    # Let's make sure `worker_threads` does not drop below 3 which has proven
    # to make `salt.modules.publish` not work under the test-suite.
    if opts['worker_threads'] < 3 and opts.get('peer', None):
        log.warning(
            "The 'worker_threads' setting in '%s' cannot be lower than "
            '3. Resetting it to the default value of 3.', opts['conf_file']
        )
        opts['worker_threads'] = 3

    opts.setdefault('pillar_source_merging_strategy', 'smart')

    # Make sure hash_type is lowercase
    opts['hash_type'] = opts['hash_type'].lower()

    # Check and update TLS/SSL configuration
    _update_ssl_config(opts)
    _update_discovery_config(opts)

    return opts


def client_config(path, env_var='SALT_CLIENT_CONFIG', defaults=None):
    '''
    Load Master configuration data

    Usage:

    .. code-block:: python

        import salt.config
        master_opts = salt.config.client_config('/etc/salt/master')

    Returns a dictionary of the Salt Master configuration file with necessary
    options needed to communicate with a locally-running Salt Master daemon.
    This function searches for client specific configurations and adds them to
    the data from the master configuration.

    This is useful for master-side operations like
    :py:class:`~salt.client.LocalClient`.
    '''
    if defaults is None:
        defaults = DEFAULT_MASTER_OPTS

    xdg_dir = salt.utils.xdg.xdg_config_dir()
    if os.path.isdir(xdg_dir):
        client_config_dir = xdg_dir
        saltrc_config_file = 'saltrc'
    else:
        client_config_dir = os.path.expanduser('~')
        saltrc_config_file = '.saltrc'

    # Get the token file path from the provided defaults. If not found, specify
    # our own, sane, default
    opts = {
        'token_file': defaults.get(
            'token_file',
            os.path.join(client_config_dir, 'salt_token')
        )
    }
    # Update options with the master configuration, either from the provided
    # path, salt's defaults or provided defaults
    opts.update(
        master_config(path, defaults=defaults)
    )
    # Update with the users salt dot file or with the environment variable
    saltrc_config = os.path.join(client_config_dir, saltrc_config_file)
    opts.update(
        load_config(
            saltrc_config,
            env_var,
            saltrc_config
        )
    )
    # Make sure we have a proper and absolute path to the token file
    if 'token_file' in opts:
        opts['token_file'] = os.path.abspath(
            os.path.expanduser(
                opts['token_file']
            )
        )
    # If the token file exists, read and store the contained token
    if os.path.isfile(opts['token_file']):
        # Make sure token is still valid
        expire = opts.get('token_expire', 43200)
        if os.stat(opts['token_file']).st_mtime + expire > time.mktime(time.localtime()):
            with salt.utils.files.fopen(opts['token_file']) as fp_:
                opts['token'] = fp_.read().strip()
    # On some platforms, like OpenBSD, 0.0.0.0 won't catch a master running on localhost
    if opts['interface'] == '0.0.0.0':
        opts['interface'] = '127.0.0.1'

    # Make sure the master_uri is set
    if 'master_uri' not in opts:
        opts['master_uri'] = 'tcp://{ip}:{port}'.format(
            ip=salt.utils.zeromq.ip_bracket(opts['interface']),
            port=opts['ret_port']
        )

    # Return the client options
    _validate_opts(opts)
    return opts


def api_config(path):
    '''
    Read in the Salt Master config file and add additional configs that
    need to be stubbed out for salt-api
    '''
    # Let's grab a copy of salt-api's required defaults
    opts = DEFAULT_API_OPTS

    # Let's override them with salt's master opts
    opts.update(client_config(path, defaults=DEFAULT_MASTER_OPTS))

    # Let's set the pidfile and log_file values in opts to api settings
    opts.update({
        'pidfile': opts.get('api_pidfile', DEFAULT_API_OPTS['api_pidfile']),
        'log_file': opts.get('api_logfile', DEFAULT_API_OPTS['api_logfile']),
    })

    prepend_root_dir(opts, [
        'api_pidfile',
        'api_logfile',
        'log_file',
        'pidfile'
    ])
    return opts


def spm_config(path):
    '''
    Read in the salt master config file and add additional configs that
    need to be stubbed out for spm

    .. versionadded:: 2015.8.0
    '''
    # Let's grab a copy of salt's master default opts
    defaults = DEFAULT_MASTER_OPTS.copy()
    # Let's override them with spm's required defaults
    defaults.update(DEFAULT_SPM_OPTS)

    overrides = load_config(path, 'SPM_CONFIG', DEFAULT_SPM_OPTS['spm_conf_file'])
    default_include = overrides.get('spm_default_include',
                                    defaults['spm_default_include'])
    include = overrides.get('include', [])

    overrides.update(include_config(default_include, path, verbose=False))
    overrides.update(include_config(include, path, verbose=True))
    defaults = apply_master_config(overrides, defaults)
    defaults = apply_spm_config(overrides, defaults)
    return client_config(path, env_var='SPM_CONFIG', defaults=defaults)


def apply_spm_config(overrides, defaults):
    '''
    Returns the spm configurations dict.

    .. versionadded:: 2015.8.1
    '''
    opts = defaults.copy()
    _adjust_log_file_override(overrides, defaults['log_file'])
    if overrides:
        opts.update(overrides)

    # Prepend root_dir to other paths
    prepend_root_dirs = [
        'formula_path', 'pillar_path', 'reactor_path',
        'spm_cache_dir', 'spm_build_dir'
    ]

    # These can be set to syslog, so, not actual paths on the system
    for config_key in ('spm_logfile',):
        log_setting = opts.get(config_key, '')
        if log_setting is None:
            continue

        if urlparse(log_setting).scheme == '':
            prepend_root_dirs.append(config_key)

    prepend_root_dir(opts, prepend_root_dirs)
    return opts<|MERGE_RESOLUTION|>--- conflicted
+++ resolved
@@ -3883,7 +3883,8 @@
     if overrides:
         opts.update(overrides)
 
-<<<<<<< HEAD
+    opts['__cli'] = os.path.basename(sys.argv[0])
+
     if 'environment' in opts:
         if opts['saltenv'] is not None:
             log.warning(
@@ -3914,9 +3915,6 @@
                 val, new_val
             )
             opts['fileserver_backend'][idx] = new_val
-=======
-    opts['__cli'] = os.path.basename(sys.argv[0])
->>>>>>> 65f344e3
 
     if len(opts['sock_dir']) > len(opts['cachedir']) + 10:
         opts['sock_dir'] = os.path.join(opts['cachedir'], '.salt-unix')
