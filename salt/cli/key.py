--- conflicted
+++ resolved
@@ -3,11 +3,7 @@
 from __future__ import absolute_import
 
 from salt.utils import parsers
-<<<<<<< HEAD
-from salt.utils.verify import check_user
-=======
-from salt.utils.verify import check_user, verify_env, verify_files, verify_log
->>>>>>> e956d88f
+from salt.utils.verify import check_user, verify_log
 
 
 class SaltKey(parsers.SaltKeyOptionParser):
