# -*- coding: utf-8 -*-
'''
The client module is used to create a client connection to the publisher
The data structure needs to be:
    {'enc': 'clear',
     'load': {'fun': '<mod.callable>',
              'arg':, ('arg1', 'arg2', ...),
              'tgt': '<glob or id>',
              'key': '<read in the key file>'}
'''

# The components here are simple, and they need to be and stay simple, we
# want a client to have 3 external concerns, and maybe a forth configurable
# option.
# The concerns are:
# 1. Who executes the command?
# 2. What is the function being run?
# 3. What arguments need to be passed to the function?
# 4. How long do we wait for all of the replies?
#
# Import python libs
from __future__ import absolute_import, print_function
import os
import sys
import time
import copy
import errno
import logging
import re
from datetime import datetime

# Import 3rd-party libs


# Import salt libs
import salt.config
import salt.minion
import salt.payload
import salt.transport
import salt.loader
import salt.minion
import salt.utils
import salt.utils.args
import salt.utils.event
import salt.utils.minions
import salt.utils.verify
import salt.utils.jid
import salt.syspaths as syspaths
from salt.exceptions import (
    EauthAuthenticationError, SaltInvocationError, SaltReqTimeoutError,
    SaltClientError, PublishError
)

# Import third party libs
import salt.ext.six as six
# pylint: disable=import-error
try:
    import zmq
    HAS_ZMQ = True
except ImportError:
    HAS_ZMQ = False

# Try to import range from https://github.com/ytoolshed/range
HAS_RANGE = False
try:
    import seco.range
    HAS_RANGE = True
except ImportError:
    pass
# pylint: enable=import-error

log = logging.getLogger(__name__)


def get_local_client(
        c_path=os.path.join(syspaths.CONFIG_DIR, 'master'),
        mopts=None,
        skip_perm_errors=False):
    '''
    .. versionadded:: 2014.7.0

    Read in the config and return the correct LocalClient object based on
    the configured transport
    '''
    if mopts:
        opts = mopts
    else:
        # Late import to prevent circular import
        import salt.config
        opts = salt.config.client_config(c_path)
    if opts['transport'] == 'raet':
        import salt.client.raet
        return salt.client.raet.LocalClient(mopts=opts)
    # TODO: AIO core is separate from transport
    elif opts['transport'] in ('zeromq', 'tcp'):
        return LocalClient(mopts=opts, skip_perm_errors=skip_perm_errors)


class LocalClient(object):
    '''
    The interface used by the :command:`salt` CLI tool on the Salt Master

    ``LocalClient`` is used to send a command to Salt minions to execute
    :ref:`execution modules <all-salt.modules>` and return the results to the
    Salt Master.

    Importing and using ``LocalClient`` must be done on the same machine as the
    Salt Master and it must be done using the same user that the Salt Master is
    running as. (Unless :conf_master:`external_auth` is configured and
    authentication credentials are included in the execution).

    .. code-block:: python

        import salt.client

        local = salt.client.LocalClient()
        local.cmd('*', 'test.fib', [10])
    '''
    def __init__(self,
                 c_path=os.path.join(syspaths.CONFIG_DIR, 'master'),
                 mopts=None, skip_perm_errors=False):
        if mopts:
            self.opts = mopts
        else:
            if os.path.isdir(c_path):
                log.warning(
                    '{0} expects a file path not a directory path({1}) to '
                    'it\'s \'c_path\' keyword argument'.format(
                        self.__class__.__name__, c_path
                    )
                )
            self.opts = salt.config.client_config(c_path)
        self.serial = salt.payload.Serial(self.opts)
        self.salt_user = salt.utils.get_specific_user()
        self.skip_perm_errors = skip_perm_errors
        self.key = self.__read_master_key()
        self.event = salt.utils.event.get_event(
                'master',
                self.opts['sock_dir'],
                self.opts['transport'],
                opts=self.opts,
                listen=False)
        self.utils = salt.loader.utils(self.opts)
        self.functions = salt.loader.minion_mods(self.opts, utils=self.utils)
        self.returners = salt.loader.returners(self.opts, self.functions)

    def __read_master_key(self):
        '''
        Read in the rotating master authentication key
        '''
        key_user = self.salt_user
        if key_user == 'root':
            if self.opts.get('user', 'root') != 'root':
                key_user = self.opts.get('user', 'root')
        if key_user.startswith('sudo_'):
            key_user = self.opts.get('user', 'root')
        keyfile = os.path.join(self.opts['cachedir'],
                               '.{0}_key'.format(key_user))
        # Make sure all key parent directories are accessible
        salt.utils.verify.check_path_traversal(self.opts['cachedir'],
                                               key_user,
                                               self.skip_perm_errors)

        try:
            with salt.utils.fopen(keyfile, 'r') as key:
                return key.read()
        except (OSError, IOError):
            # Fall back to eauth
            return ''

    def _convert_range_to_list(self, tgt):
        '''
        convert a seco.range range into a list target
        '''
        range_ = seco.range.Range(self.opts['range_server'])
        try:
            return range_.expand(tgt)
        except seco.range.RangeException as err:
            print('Range server exception: {0}'.format(err))
            return []

    def _get_timeout(self, timeout):
        '''
        Return the timeout to use
        '''
        if timeout is None:
            return self.opts['timeout']
        if isinstance(timeout, int):
            return timeout
        if isinstance(timeout, six.string_types):
            try:
                return int(timeout)
            except ValueError:
                return self.opts['timeout']
        # Looks like the timeout is invalid, use config
        return self.opts['timeout']

    def gather_job_info(self, jid, tgt, tgt_type):
        '''
        Return the information about a given job
        '''
        log.debug('Checking whether jid {0} is still running'.format(jid))
        timeout = self.opts['gather_job_timeout']

        pub_data = self.run_job(tgt,
                                'saltutil.find_job',
                                arg=[jid],
                                expr_form=tgt_type,
                                timeout=timeout,
                               )

        if 'jid' in pub_data:
            self.event.subscribe(pub_data['jid'])

        return pub_data

    def _check_pub_data(self, pub_data):
        '''
        Common checks on the pub_data data structure returned from running pub
        '''
        if not pub_data:
            # Failed to autnenticate, this could be a bunch of things
            raise EauthAuthenticationError(
                'Failed to authenticate! This is most likely because this '
                'user is not permitted to execute commands, but there is a '
                'small possibility that a disk error occurred (check '
                'disk/inode usage).'
            )

        # Failed to connect to the master and send the pub
        if 'jid' not in pub_data:
            return {}
        if pub_data['jid'] == '0':
            print('Failed to connect to the Master, '
                  'is the Salt Master running?')
            return {}

        # If we order masters (via a syndic), don't short circuit if no minions
        # are found
        if not self.opts.get('order_masters'):
            # Check for no minions
            if not pub_data['minions']:
                print('No minions matched the target. '
                      'No command was sent, no jid was assigned.')
                return {}
        else:
            self.event.subscribe_regex('^syndic/.*/{0}'.format(pub_data['jid']))

        self.event.subscribe('salt/job/{0}'.format(pub_data['jid']))

        return pub_data

    def run_job(
            self,
            tgt,
            fun,
            arg=(),
            expr_form='glob',
            ret='',
            timeout=None,
            jid='',
            kwarg=None,
            **kwargs):
        '''
        Asynchronously send a command to connected minions

        Prep the job directory and publish a command to any targeted minions.

        :return: A dictionary of (validated) ``pub_data`` or an empty
            dictionary on failure. The ``pub_data`` contains the job ID and a
            list of all minions that are expected to return data.

        .. code-block:: python

            >>> local.run_job('*', 'test.sleep', [300])
            {'jid': '20131219215650131543', 'minions': ['jerry']}
        '''
        arg = salt.utils.args.condition_input(arg, kwarg)

        try:
            pub_data = self.pub(
                tgt,
                fun,
                arg,
                expr_form,
                ret,
                jid=jid,
                timeout=self._get_timeout(timeout),
                **kwargs)
        except SaltClientError:
            # Re-raise error with specific message
            raise SaltClientError(
                'The salt master could not be contacted. Is master running?'
            )
        except Exception as general_exception:
            # Convert to generic client error and pass along mesasge
            raise SaltClientError(general_exception)

        return self._check_pub_data(pub_data)

    def cmd_async(
            self,
            tgt,
            fun,
            arg=(),
            expr_form='glob',
            ret='',
            jid='',
            kwarg=None,
            **kwargs):
        '''
        Asynchronously send a command to connected minions

        The function signature is the same as :py:meth:`cmd` with the
        following exceptions.

        :returns: A job ID or 0 on failure.

        .. code-block:: python

            >>> local.cmd_async('*', 'test.sleep', [300])
            '20131219215921857715'
        '''
        arg = salt.utils.args.condition_input(arg, kwarg)
        pub_data = self.run_job(tgt,
                                fun,
                                arg,
                                expr_form,
                                ret,
                                jid=jid,
                                **kwargs)
        try:
            return pub_data['jid']
        except KeyError:
            return 0

    def cmd_subset(
            self,
            tgt,
            fun,
            arg=(),
            expr_form='glob',
            ret='',
            kwarg=None,
            sub=3,
            cli=False,
            progress=False,
            **kwargs):
        '''
        Execute a command on a random subset of the targeted systems

        The function signature is the same as :py:meth:`cmd` with the
        following exceptions.

        :param sub: The number of systems to execute on

        .. code-block:: python

            >>> SLC.cmd_subset('*', 'test.ping', sub=1)
            {'jerry': True}
        '''
        group = self.cmd(tgt, 'sys.list_functions', expr_form=expr_form)
        f_tgt = []
        for minion, ret in six.iteritems(group):
            if len(f_tgt) >= sub:
                break
            if fun in ret:
                f_tgt.append(minion)
        func = self.cmd
        if cli:
            func = self.cmd_cli
        return func(
                f_tgt,
                fun,
                arg,
                expr_form='list',
                ret=ret,
                kwarg=kwarg,
                progress=progress,
                **kwargs)

    def cmd_batch(
            self,
            tgt,
            fun,
            arg=(),
            expr_form='glob',
            ret='',
            kwarg=None,
            batch='10%',
            **kwargs):
        '''
        Iteratively execute a command on subsets of minions at a time

        The function signature is the same as :py:meth:`cmd` with the
        following exceptions.

        :param batch: The batch identifier of systems to execute on

        :returns: A generator of minion returns

        .. code-block:: python

            >>> returns = local.cmd_batch('*', 'state.highstate', bat='10%')
            >>> for ret in returns:
            ...     print(ret)
            {'jerry': {...}}
            {'dave': {...}}
            {'stewart': {...}}
        '''
        import salt.cli.batch
        arg = salt.utils.args.condition_input(arg, kwarg)
        opts = {'tgt': tgt,
                'fun': fun,
                'arg': arg,
                'expr_form': expr_form,
                'ret': ret,
                'batch': batch,
                'raw': kwargs.get('raw', False)}
        for key, val in six.iteritems(self.opts):
            if key not in opts:
                opts[key] = val
        batch = salt.cli.batch.Batch(opts, quiet=True)
        for ret in batch.run():
            yield ret

    def cmd(
            self,
            tgt,
            fun,
            arg=(),
            timeout=None,
            expr_form='glob',
            ret='',
            jid='',
            kwarg=None,
            **kwargs):
        '''
        Synchronously execute a command on targeted minions

        The cmd method will execute and wait for the timeout period for all
        minions to reply, then it will return all minion data at once.

        .. code-block:: python

            >>> import salt.client
            >>> local = salt.client.LocalClient()
            >>> local.cmd('*', 'cmd.run', ['whoami'])
            {'jerry': 'root'}

        With extra keyword arguments for the command function to be run:

        .. code-block:: python

            local.cmd('*', 'test.arg', ['arg1', 'arg2'], kwarg={'foo': 'bar'})

        Compound commands can be used for multiple executions in a single
        publish. Function names and function arguments are provided in separate
        lists but the index values must correlate and an empty list must be
        used if no arguments are required.

        .. code-block:: python

            >>> local.cmd('*', [
                    'grains.items',
                    'sys.doc',
                    'cmd.run',
                ],
                [
                    [],
                    [],
                    ['uptime'],
                ])

        :param tgt: Which minions to target for the execution. Default is shell
            glob. Modified by the ``expr_form`` option.
        :type tgt: string or list

        :param fun: The module and function to call on the specified minions of
            the form ``module.function``. For example ``test.ping`` or
            ``grains.items``.

            Compound commands
                Multiple functions may be called in a single publish by
                passing a list of commands. This can dramatically lower
                overhead and speed up the application communicating with Salt.

                This requires that the ``arg`` param is a list of lists. The
                ``fun`` list and the ``arg`` list must correlate by index
                meaning a function that does not take arguments must still have
                a corresponding empty list at the expected index.
        :type fun: string or list of strings

        :param arg: A list of arguments to pass to the remote function. If the
            function takes no arguments ``arg`` may be omitted except when
            executing a compound command.
        :type arg: list or list-of-lists

        :param timeout: Seconds to wait after the last minion returns but
            before all minions return.

        :param expr_form: The type of ``tgt``. Allowed values:

            * ``glob`` - Bash glob completion - Default
            * ``pcre`` - Perl style regular expression
            * ``list`` - Python list of hosts
            * ``grain`` - Match based on a grain comparison
            * ``grain_pcre`` - Grain comparison with a regex
            * ``pillar`` - Pillar data comparison
            * ``pillar_pcre`` - Pillar data comparison with a regex
            * ``nodegroup`` - Match on nodegroup
            * ``range`` - Use a Range server for matching
            * ``compound`` - Pass a compound match string

        :param ret: The returner to use. The value passed can be single
            returner, or a comma delimited list of returners to call in order
            on the minions

        :param kwarg: A dictionary with keyword arguments for the function.

        :param kwargs: Optional keyword arguments.
            Authentication credentials may be passed when using
            :conf_master:`external_auth`.

            For example: ``local.cmd('*', 'test.ping', username='saltdev',
            password='saltdev', eauth='pam')``.
            Or: ``local.cmd('*', 'test.ping',
            token='5871821ea51754fdcea8153c1c745433')``

        :returns: A dictionary with the result of the execution, keyed by
            minion ID. A compound command will return a sub-dictionary keyed by
            function name.
        '''
        arg = salt.utils.args.condition_input(arg, kwarg)
        pub_data = self.run_job(tgt,
                                fun,
                                arg,
                                expr_form,
                                ret,
                                timeout,
                                jid,
                                **kwargs)

        if not pub_data:
            return pub_data

        ret = {}
        for fn_ret in self.get_cli_event_returns(
                pub_data['jid'],
                pub_data['minions'],
                self._get_timeout(timeout),
                tgt,
                expr_form,
                **kwargs):

            if fn_ret:
                for mid, data in six.iteritems(fn_ret):
                    ret[mid] = data.get('ret', {})

        return ret

    def cmd_cli(
            self,
            tgt,
            fun,
            arg=(),
            timeout=None,
            expr_form='glob',
            ret='',
            verbose=False,
            kwarg=None,
            progress=False,
            **kwargs):
        '''
        Used by the :command:`salt` CLI. This method returns minion returns as
        the come back and attempts to block until all minions return.

        The function signature is the same as :py:meth:`cmd` with the
        following exceptions.

        :param verbose: Print extra information about the running command
        :returns: A generator
        '''
        arg = salt.utils.args.condition_input(arg, kwarg)
        pub_data = self.run_job(
            tgt,
            fun,
            arg,
            expr_form,
            ret,
            timeout,
            **kwargs)

        if not pub_data:
            yield pub_data
        else:
            try:
                for fn_ret in self.get_cli_event_returns(
                        pub_data['jid'],
                        pub_data['minions'],
                        self._get_timeout(timeout),
                        tgt,
                        expr_form,
                        verbose,
                        progress,
                        **kwargs):

                    if not fn_ret:
                        continue

                    yield fn_ret
            except KeyboardInterrupt:
                msg = ('Exiting on Ctrl-C\nThis job\'s jid is:\n{0}\n'
                       'The minions may not have all finished running and any '
                       'remaining minions will return upon completion. To '
                       'look up the return data for this job later run:\n'
                       'salt-run jobs.lookup_jid {0}').format(pub_data['jid'])
                raise SystemExit(msg)

    def cmd_iter(
            self,
            tgt,
            fun,
            arg=(),
            timeout=None,
            expr_form='glob',
            ret='',
            kwarg=None,
            **kwargs):
        '''
        Yields the individual minion returns as they come in

        The function signature is the same as :py:meth:`cmd` with the
        following exceptions.

        :return: A generator yielding the individual minion returns

        .. code-block:: python

            >>> ret = local.cmd_iter('*', 'test.ping')
            >>> for i in ret:
            ...     print(i)
            {'jerry': {'ret': True}}
            {'dave': {'ret': True}}
            {'stewart': {'ret': True}}
        '''
        arg = salt.utils.args.condition_input(arg, kwarg)
        pub_data = self.run_job(
            tgt,
            fun,
            arg,
            expr_form,
            ret,
            timeout,
            **kwargs)

        if not pub_data:
            yield pub_data
        else:
            for fn_ret in self.get_iter_returns(pub_data['jid'],
                                                pub_data['minions'],
                                                timeout=self._get_timeout(timeout),
                                                tgt=tgt,
                                                tgt_type=expr_form,
                                                **kwargs):
                if not fn_ret:
                    continue
                yield fn_ret

    def cmd_iter_no_block(
            self,
            tgt,
            fun,
            arg=(),
            timeout=None,
            expr_form='glob',
            ret='',
            kwarg=None,
            **kwargs):
        '''
        Yields the individual minion returns as they come in, or None
            when no returns are available.

        The function signature is the same as :py:meth:`cmd` with the
        following exceptions.

        :returns: A generator yielding the individual minion returns, or None
            when no returns are available. This allows for actions to be
            injected in between minion returns.

        .. code-block:: python

            >>> ret = local.cmd_iter_no_block('*', 'test.ping')
            >>> for i in ret:
            ...     print(i)
            None
            {'jerry': {'ret': True}}
            {'dave': {'ret': True}}
            None
            {'stewart': {'ret': True}}
        '''
        arg = salt.utils.args.condition_input(arg, kwarg)
        pub_data = self.run_job(
            tgt,
            fun,
            arg,
            expr_form,
            ret,
            timeout,
            **kwargs)

        if not pub_data:
            yield pub_data
        else:
            for fn_ret in self.get_iter_returns(pub_data['jid'],
                                                pub_data['minions'],
                                                timeout=timeout,
                                                tgt=tgt,
                                                tgt_type=expr_form,
                                                block=False,
                                                **kwargs):
                yield fn_ret

    def cmd_full_return(
            self,
            tgt,
            fun,
            arg=(),
            timeout=None,
            expr_form='glob',
            ret='',
            verbose=False,
            kwarg=None,
            **kwargs):
        '''
        Execute a salt command and return
        '''
        arg = salt.utils.args.condition_input(arg, kwarg)
        pub_data = self.run_job(
            tgt,
            fun,
            arg,
            expr_form,
            ret,
            timeout,
            **kwargs)

        if not pub_data:
            return pub_data

        return (self.get_cli_static_event_returns(pub_data['jid'],
                                                  pub_data['minions'],
                                                  timeout,
                                                  tgt,
                                                  expr_form,
                                                  verbose))

    def get_cli_returns(
            self,
            jid,
            minions,
            timeout=None,
            tgt='*',
            tgt_type='glob',
            verbose=False,
            show_jid=False,
            **kwargs):
        '''
        Starts a watcher looking at the return data for a specified JID

        :returns: all of the information for the JID
        '''
        if verbose:
            msg = 'Executing job with jid {0}'.format(jid)
            print(msg)
            print('-' * len(msg) + '\n')
        elif show_jid:
            print('jid: {0}'.format(jid))
        if timeout is None:
            timeout = self.opts['timeout']
        fret = {}
        # make sure the minions is a set (since we do set operations on it)
        minions = set(minions)

        found = set()
        # start this before the cache lookup-- in case new stuff comes in
        event_iter = self.get_event_iter_returns(jid, minions, timeout=timeout)

        # get the info from the cache
        ret = self.get_cache_returns(jid)
        if ret != {}:
            found.update(set(ret))
            yield ret

        # if you have all the returns, stop
        if len(found.intersection(minions)) >= len(minions):
            raise StopIteration()

        # otherwise, get them from the event system
        for event in event_iter:
            if event != {}:
                found.update(set(event))
                yield event
            if len(found.intersection(minions)) >= len(minions):
                raise StopIteration()

    # TODO: tests!!
    def get_returns_no_block(
            self,
            jid,
            tags_regex=None
           ):
        '''
        Raw function to just return events of jid excluding timeout logic

        Yield either the raw event data or None

        Pass a list of additional regular expressions as `tags_regex` to search
        the event bus for non-return data, such as minion lists returned from
        syndics.
        '''

        while True:
<<<<<<< HEAD
            # TODO: this is a check of event type, NOT transport type!
            if self.opts.get('transport') in ('zeromq', 'tcp'):
                try:
                    raw = event.get_event_noblock()
                    if gather_errors:
                        if (raw and
                                (raw.get('tag', '').startswith('_salt_error') or
                                any([tag.search(raw.get('tag', '')) for tag in tag_search]))):
                            yield raw
                    else:
                        if raw and raw.get('tag', '').startswith(jid_tag):
                            yield raw
                        else:
                            yield None
                except zmq.ZMQError as ex:
                    if ex.errno == errno.EAGAIN or ex.errno == errno.EINTR:
                        yield None
                    else:
                        raise
            else:
                raw = event.get_event_noblock()
                if raw and raw.get('tag', '').startswith(jid_tag):
                    yield raw
                else:
                    yield None
=======
            # TODO(driskell): This was previously completely nonblocking.
            #                 Should get_event have a nonblock option?
            raw = self.event.get_event(wait=0.01, tag='salt/job/{0}'.format(jid), tags_regex=tags_regex, full=True)
            yield raw
>>>>>>> b57da552

    def get_iter_returns(
            self,
            jid,
            minions,
            timeout=None,
            tgt='*',
            tgt_type='glob',
            expect_minions=False,
            block=True,
            **kwargs):
        '''
        Watch the event system and return job data as it comes in

        :returns: all of the information for the JID
        '''
        if not isinstance(minions, set):
            if isinstance(minions, six.string_types):
                minions = set([minions])
            elif isinstance(minions, (list, tuple)):
                minions = set(list(minions))

        if timeout is None:
            timeout = self.opts['timeout']
        start = int(time.time())

        # timeouts per minion, id_ -> timeout time
        minion_timeouts = {}

        found = set()
        # Check to see if the jid is real, if not return the empty dict
        try:
            if self.returners['{0}.get_load'.format(self.opts['master_job_cache'])](jid) == {}:
                log.warning('jid does not exist')
                yield {}
                # stop the iteration, since the jid is invalid
                raise StopIteration()
        except Exception as exc:
            log.warning('Returner unavailable: {exc}'.format(exc=exc))
        # Wait for the hosts to check in
        last_time = False
        # iterator for this job's return
        if self.opts['order_masters']:
            # If we are a MoM, we need to gather expected minions from downstreams masters.
            ret_iter = self.get_returns_no_block(jid, tags_regex=['^syndic/.*/{0}'.format(jid)])
        else:
            ret_iter = self.get_returns_no_block(jid)
        # iterator for the info of this job
        jinfo_iter = []
        timeout_at = time.time() + timeout
        gather_syndic_wait = time.time() + self.opts['syndic_wait']
        # are there still minions running the job out there
        # start as True so that we ping at least once
        minions_running = True
        log.debug(
            'get_iter_returns for jid {0} sent to {1} will timeout at {2}'.format(
                jid, minions, datetime.fromtimestamp(timeout_at).time()
            )
        )
        while True:
            # Process events until timeout is reached or all minions have returned
            for raw in ret_iter:
                # if we got None, then there were no events
                if raw is None:
                    break
<<<<<<< HEAD
                if gather_errors:
                    if raw['tag'] == '_salt_error' and 'id' in raw['data']:
                        ret = {raw['data']['id']: raw['data']['data']}
                        yield ret
=======
>>>>>>> b57da552
                if 'minions' in raw.get('data', {}):
                    minions.update(raw['data']['minions'])
                    continue
                if 'return' not in raw['data']:
                    continue
                if kwargs.get('raw', False):
                    found.add(raw['data']['id'])
                    yield raw
                else:
                    found.add(raw['data']['id'])
                    ret = {raw['data']['id']: {'ret': raw['data']['return']}}
                    if 'out' in raw['data']:
                        ret[raw['data']['id']]['out'] = raw['data']['out']
                    if 'retcode' in raw['data']:
                        ret[raw['data']['id']]['retcode'] = raw['data']['retcode']
                    if kwargs.get('_cmd_meta', False):
                        ret[raw['data']['id']].update(raw['data'])
                    log.debug('jid {0} return from {1}'.format(jid, raw['data']['id']))
                    yield ret

            # if we have all of the returns (and we aren't a syndic), no need for anything fancy
            if len(found.intersection(minions)) >= len(minions) and not self.opts['order_masters']:
                # All minions have returned, break out of the loop
                log.debug('jid {0} found all minions {1}'.format(jid, found))
                break
            elif len(found.intersection(minions)) >= len(minions) and self.opts['order_masters']:
                if len(found) >= len(minions) and len(minions) > 0 and time.time() > gather_syndic_wait:
                    # There were some minions to find and we found them
                    # However, this does not imply that *all* masters have yet responded with expected minion lists.
                    # Therefore, continue to wait up to the syndic_wait period (calculated in gather_syndic_wait) to see
                    # if additional lower-level masters deliver their lists of expected
                    # minions.
                    break
            # If we get here we may not have gathered the minion list yet. Keep waiting
            # for all lower-level masters to respond with their minion lists

            # let start the timeouts for all remaining minions

            for id_ in minions - found:
                # if we have a new minion in the list, make sure it has a timeout
                if id_ not in minion_timeouts:
                    minion_timeouts[id_] = time.time() + timeout

            # if the jinfo has timed out and some minions are still running the job
            # re-do the ping
            if time.time() > timeout_at and minions_running:
<<<<<<< HEAD
                # need our own event listener, so we don't clobber the class one
                event = salt.utils.event.get_event(
                        'master',
                        self.opts['sock_dir'],
                        self.opts['transport'],
                        opts=self.opts,
                        listen=False)
                # start listening for new events, before firing off the pings
                event.connect_pub()
=======
>>>>>>> b57da552
                # since this is a new ping, no one has responded yet
                jinfo = self.gather_job_info(jid, tgt, tgt_type)
                minions_running = False
                # if we weren't assigned any jid that means the master thinks
                # we have nothing to send
                if 'jid' not in jinfo:
                    jinfo_iter = []
                else:
                    jinfo_iter = self.get_returns_no_block(jinfo['jid'])
                timeout_at = time.time() + self.opts['gather_job_timeout']
                # if you are a syndic, wait a little longer
                if self.opts['order_masters']:
                    timeout_at += self.opts.get('syndic_wait', 1)

            # check for minions that are running the job still
            for raw in jinfo_iter:
                # if there are no more events, lets stop waiting for the jinfo
                if raw is None:
                    break

                # TODO: move to a library??
                if 'minions' in raw.get('data', {}):
                    minions.update(raw['data']['minions'])
                    continue
                if 'syndic' in raw.get('data', {}):
                    minions.update(raw['syndic'])
                    continue
                if 'return' not in raw.get('data', {}):
                    continue

                # if the job isn't running there anymore... don't count
                if raw['data']['return'] == {}:
                    continue

                # if we didn't originally target the minion, lets add it to the list
                if raw['data']['id'] not in minions:
                    minions.add(raw['data']['id'])
                # update this minion's timeout, as long as the job is still running
                minion_timeouts[raw['data']['id']] = time.time() + timeout
                # a minion returned, so we know its running somewhere
                minions_running = True

            # if we have hit gather_job_timeout (after firing the job) AND
            # if we have hit all minion timeouts, lets call it
            now = time.time()
            # if we have finished waiting, and no minions are running the job
            # then we need to see if each minion has timedout
            done = (now > timeout_at) and not minions_running
            if done:
                # if all minions have timeod out
                for id_ in minions - found:
                    if now < minion_timeouts[id_]:
                        done = False
                        break
            if done:
                break

            # don't spin
            if block:
                time.sleep(0.01)
            else:
                yield
        if expect_minions:
            for minion in list((minions - found)):
                yield {minion: {'failed': True}}

    def get_returns(
            self,
            jid,
            minions,
            timeout=None):
        '''
        Get the returns for the command line interface via the event system
        '''
        minions = set(minions)
        if timeout is None:
            timeout = self.opts['timeout']
        start = int(time.time())
        timeout_at = start + timeout
        log.debug(
            'get_returns for jid {0} sent to {1} will timeout at {2}'.format(
                jid, minions, datetime.fromtimestamp(timeout_at).time()
            )
        )

        found = set()
        ret = {}
        # Check to see if the jid is real, if not return the empty dict
        try:
            if self.returners['{0}.get_load'.format(self.opts['master_job_cache'])](jid) == {}:
                log.warning('jid does not exist')
                return ret
        except Exception as exc:
            raise SaltClientError('Master job cache returner [{0}] failed to verify jid. '
                                  'Exception details: {1}'.format(self.opts['master_job_cache'], exc))

        # Wait for the hosts to check in
        while True:
            time_left = timeout_at - int(time.time())
            wait = max(1, time_left)
            raw = self.event.get_event(wait, jid)
            if raw is not None and 'return' in raw:
                found.add(raw['id'])
                ret[raw['id']] = raw['return']
                if len(found.intersection(minions)) >= len(minions):
                    # All minions have returned, break out of the loop
                    log.debug('jid {0} found all minions'.format(jid))
                    break
                continue
            # Then event system timeout was reached and nothing was returned
            if len(found.intersection(minions)) >= len(minions):
                # All minions have returned, break out of the loop
                log.debug('jid {0} found all minions'.format(jid))
                break
            if int(time.time()) > timeout_at:
                log.info(
                    'jid {0} minions {1} did not return in time'.format(
                        jid, (minions - found)
                    )
                )
                break
            time.sleep(0.01)
        return ret

    def get_full_returns(self, jid, minions, timeout=None):
        '''
        This method starts off a watcher looking at the return data for
        a specified jid, it returns all of the information for the jid
        '''
        # TODO: change this from ret to return... or the other way.
        #       Its inconsistent, we should pick one

        ret = {}
        # create the iterator-- since we want to get anyone in the middle
        event_iter = self.get_event_iter_returns(jid, minions, timeout=timeout)

        try:
            data = self.returners['{0}.get_jid'.format(self.opts['master_job_cache'])](jid)
        except Exception as exc:
            raise SaltClientError('Returner {0} could not fetch jid data. '
                                  'Exception details: {1}'.format(
                                      self.opts['master_job_cache'],
                                      exc))
        for minion in data:
            m_data = {}
            if u'return' in data[minion]:
                m_data['ret'] = data[minion].get(u'return')
            else:
                m_data['ret'] = data[minion].get('return')
            if 'out' in data[minion]:
                m_data['out'] = data[minion]['out']
            if minion in ret:
                ret[minion].update(m_data)
            else:
                ret[minion] = m_data

        # if we have all the minion returns, lets just return
        if len(set(ret).intersection(minions)) >= len(minions):
            return ret

        # otherwise lets use the listener we created above to get the rest
        for event_ret in event_iter:
            # if nothing in the event_ret, skip
            if event_ret == {}:
                time.sleep(0.02)
                continue
            for minion, m_data in six.iteritems(event_ret):
                if minion in ret:
                    ret[minion].update(m_data)
                else:
                    ret[minion] = m_data

            # are we done yet?
            if len(set(ret).intersection(minions)) >= len(minions):
                return ret

        # otherwise we hit the timeout, return what we have
        return ret

    def get_cache_returns(self, jid):
        '''
        Execute a single pass to gather the contents of the job cache
        '''
        ret = {}

        try:
            data = self.returners['{0}.get_jid'.format(self.opts['master_job_cache'])](jid)
        except Exception as exc:
            raise SaltClientError('Could not examine master job cache. '
                                  'Error occured in {0} returner. '
                                  'Exception details: {1}'.format(self.opts['master_job_cache'],
                                                                  exc))
        for minion in data:
            m_data = {}
            if u'return' in data[minion]:
                m_data['ret'] = data[minion].get(u'return')
            else:
                m_data['ret'] = data[minion].get('return')
            if 'out' in data[minion]:
                m_data['out'] = data[minion]['out']
            if minion in ret:
                ret[minion].update(m_data)
            else:
                ret[minion] = m_data

        return ret

    def get_cli_static_event_returns(
            self,
            jid,
            minions,
            timeout=None,
            tgt='*',
            tgt_type='glob',
            verbose=False,
            show_timeout=False,
            show_jid=False):
        '''
        Get the returns for the command line interface via the event system
        '''
        log.trace('entered - function get_cli_static_event_returns()')
        minions = set(minions)
        if verbose:
            msg = 'Executing job with jid {0}'.format(jid)
            print(msg)
            print('-' * len(msg) + '\n')
        elif show_jid:
            print('jid: {0}'.format(jid))

        if timeout is None:
            timeout = self.opts['timeout']

        start = int(time.time())
        timeout_at = start + timeout
        found = set()
        ret = {}
        # Check to see if the jid is real, if not return the empty dict
        try:
            if self.returners['{0}.get_load'.format(self.opts['master_job_cache'])](jid) == {}:
                log.warning('jid does not exist')
                return ret
        except Exception as exc:
            raise SaltClientError('Load could not be retreived from '
                                  'returner {0}. Exception details: {1}'.format(
                                      self.opts['master_job_cache'],
                                      exc))
        # Wait for the hosts to check in
        while True:
            # Process events until timeout is reached or all minions have returned
            time_left = timeout_at - int(time.time())
            # Wait 0 == forever, use a minimum of 1s
            wait = max(1, time_left)
            jid_tag = 'salt/job/{0}'.format(jid)
            raw = self.event.get_event(wait, jid_tag)
            if raw is not None and 'return' in raw:
                if 'minions' in raw.get('data', {}):
                    minions.update(raw['data']['minions'])
                    continue
                found.add(raw['id'])
                ret[raw['id']] = {'ret': raw['return']}
                ret[raw['id']]['success'] = raw.get('success', False)
                if 'out' in raw:
                    ret[raw['id']]['out'] = raw['out']
                if len(found.intersection(minions)) >= len(minions):
                    # All minions have returned, break out of the loop
                    break
                continue
            # Then event system timeout was reached and nothing was returned
            if len(found.intersection(minions)) >= len(minions):
                # All minions have returned, break out of the loop
                break
            if int(time.time()) > timeout_at:
                if verbose or show_timeout:
                    if self.opts.get('minion_data_cache', False) \
                            or tgt_type in ('glob', 'pcre', 'list'):
                        if len(found) < len(minions):
                            fail = sorted(list(minions.difference(found)))
                            for minion in fail:
                                ret[minion] = {
                                    'out': 'no_return',
                                    'ret': 'Minion did not return'
                                }
                break
            time.sleep(0.01)
        return ret

    def get_cli_event_returns(
            self,
            jid,
            minions,
            timeout=None,
            tgt='*',
            tgt_type='glob',
            verbose=False,
            progress=False,
            show_timeout=False,
            show_jid=False,
            **kwargs):
        '''
        Get the returns for the command line interface via the event system
        '''
        log.trace('func get_cli_event_returns()')

        if verbose:
            msg = 'Executing job with jid {0}'.format(jid)
            print(msg)
            print('-' * len(msg) + '\n')
        elif show_jid:
            print('jid: {0}'.format(jid))

        # lazy load the connected minions
        connected_minions = None
        return_count = 0

        for ret in self.get_iter_returns(jid,
                                         minions,
                                         timeout=timeout,
                                         tgt=tgt,
                                         tgt_type=tgt_type,
                                         expect_minions=(verbose or show_timeout)
                                         ):
            return_count = return_count + 1
            if progress:
                for id_, min_ret in six.iteritems(ret):
                    if not min_ret.get('failed') is True:
                        yield {'minion_count': len(minions), 'return_count': return_count}
            # replace the return structure for missing minions
            for id_, min_ret in six.iteritems(ret):
                if min_ret.get('failed') is True:
                    if connected_minions is None:
                        connected_minions = salt.utils.minions.CkMinions(self.opts).connected_ids()
                    if connected_minions and id_ not in connected_minions:
                        yield {id_: {'out': 'no_return',
                                     'ret': 'Minion did not return. [Not connected]'}}
                    else:
                        # don't report syndics as unresponsive minions
                        if not os.path.exists(os.path.join(self.opts['syndic_dir'], id_)):
                            yield {id_: {'out': 'no_return',
                                         'ret': 'Minion did not return. [No response]'}}
                else:
                    yield {id_: min_ret}

    def get_event_iter_returns(self, jid, minions, timeout=None):
        '''
        Gather the return data from the event system, break hard when timeout
        is reached.
        '''
        log.trace('entered - function get_event_iter_returns()')
        if timeout is None:
            timeout = self.opts['timeout']

        timeout_at = time.time() + timeout

        found = set()
        # Check to see if the jid is real, if not return the empty dict
        if self.returners['{0}.get_load'.format(self.opts['master_job_cache'])](jid) == {}:
            log.warning('jid does not exist')
            yield {}
            # stop the iteration, since the jid is invalid
            raise StopIteration()
        # Wait for the hosts to check in
        while True:
            raw = self.event.get_event(timeout)
            if raw is None or time.time() > timeout_at:
                # Timeout reached
                break
            if 'minions' in raw.get('data', {}):
                continue
            try:
                found.add(raw['id'])
                ret = {raw['id']: {'ret': raw['return']}}
            except KeyError:
                # Ignore other erroneous messages
                continue
            if 'out' in raw:
                ret[raw['id']]['out'] = raw['out']
            yield ret
            time.sleep(0.02)

    def _prep_pub(self,
                  tgt,
                  fun,
                  arg,
                  expr_form,
                  ret,
                  jid,
                  timeout,
                  **kwargs):
        '''
        Set up the payload_kwargs to be sent down to the master
        '''
        if expr_form == 'nodegroup':
            if tgt not in self.opts['nodegroups']:
                conf_file = self.opts.get(
                    'conf_file', 'the master config file'
                )
                raise SaltInvocationError(
                    'Node group {0} unavailable in {1}'.format(
                        tgt, conf_file
                    )
                )
            tgt = salt.utils.minions.nodegroup_comp(tgt,
                                                    self.opts['nodegroups'])
            expr_form = 'compound'

        # Convert a range expression to a list of nodes and change expression
        # form to list
        if expr_form == 'range' and HAS_RANGE:
            tgt = self._convert_range_to_list(tgt)
            expr_form = 'list'

        # If an external job cache is specified add it to the ret list
        if self.opts.get('ext_job_cache'):
            if ret:
                ret += ',{0}'.format(self.opts['ext_job_cache'])
            else:
                ret = self.opts['ext_job_cache']

        # format the payload - make a function that does this in the payload
        #   module

        # Generate the standard keyword args to feed to format_payload
        payload_kwargs = {'cmd': 'publish',
                          'tgt': tgt,
                          'fun': fun,
                          'arg': arg,
                          'key': self.key,
                          'tgt_type': expr_form,
                          'ret': ret,
                          'jid': jid}

        # if kwargs are passed, pack them.
        if kwargs:
            payload_kwargs['kwargs'] = kwargs

        # If we have a salt user, add it to the payload
        if self.opts['syndic_master'] and 'user' in kwargs:
            payload_kwargs['user'] = kwargs['user']
        elif self.salt_user:
            payload_kwargs['user'] = self.salt_user

        # If we're a syndication master, pass the timeout
        if self.opts['order_masters']:
            payload_kwargs['to'] = timeout

        return payload_kwargs

    def pub(self,
            tgt,
            fun,
            arg=(),
            expr_form='glob',
            ret='',
            jid='',
            timeout=5,
            **kwargs):
        '''
        Take the required arguments and publish the given command.
        Arguments:
            tgt:
                The tgt is a regex or a glob used to match up the ids on
                the minions. Salt works by always publishing every command
                to all of the minions and then the minions determine if
                the command is for them based on the tgt value.
            fun:
                The function name to be called on the remote host(s), this
                must be a string in the format "<modulename>.<function name>"
            arg:
                The arg option needs to be a tuple of arguments to pass
                to the calling function, if left blank
        Returns:
            jid:
                A string, as returned by the publisher, which is the job
                id, this will inform the client where to get the job results
            minions:
                A set, the targets that the tgt passed should match.
        '''
        # Make sure the publisher is running by checking the unix socket
        if (self.opts.get('ipc_mode', '') != 'tcp' and
                not os.path.exists(os.path.join(self.opts['sock_dir'],
                'publish_pull.ipc'))):
            log.error(
                'Unable to connect to the salt master publisher at '
                '{0}'.format(self.opts['sock_dir'])
            )
            raise SaltClientError

        payload_kwargs = self._prep_pub(
                tgt,
                fun,
                arg,
                expr_form,
                ret,
                jid,
                timeout,
                **kwargs)

        master_uri = 'tcp://' + salt.utils.ip_bracket(self.opts['interface']) + \
                     ':' + str(self.opts['ret_port'])
        channel = salt.transport.Channel.factory(self.opts,
                                                 crypt='clear',
                                                 master_uri=master_uri)

        try:
            payload = channel.send(payload_kwargs, timeout=timeout)
        except SaltReqTimeoutError:
            raise SaltReqTimeoutError(
                'Salt request timed out. The master is not responding. '
                'If this error persists after verifying the master is up, '
                'worker_threads may need to be increased.'
            )

        if not payload:
            # The master key could have changed out from under us! Regen
            # and try again if the key has changed
            key = self.__read_master_key()
            if key == self.key:
                return payload
            self.key = key
            payload_kwargs['key'] = self.key
            payload = channel.send(payload_kwargs)

        error = payload.pop('error', None)
        if error is not None:
            raise PublishError(error)

        if not payload:
            return payload

        # We have the payload, let's get rid of the channel fast(GC'ed faster)
        del channel

        return {'jid': payload['load']['jid'],
                'minions': payload['load']['minions']}

    def __del__(self):
        # This IS really necessary!
        # When running tests, if self.events is not destroyed, we leak 2
        # threads per test case which uses self.client
        if hasattr(self, 'event'):
            # The call below will take care of calling 'self.event.destroy()'
            del self.event


class FunctionWrapper(dict):
    '''
    Create a function wrapper that looks like the functions dict on the minion
    but invoked commands on the minion via a LocalClient.

    This allows SLS files to be loaded with an object that calls down to the
    minion when the salt functions dict is referenced.
    '''
    def __init__(self, opts, minion):
        super(FunctionWrapper, self).__init__()
        self.opts = opts
        self.minion = minion
        self.local = LocalClient(self.opts['conf_file'])
        self.functions = self.__load_functions()

    def __missing__(self, key):
        '''
        Since the function key is missing, wrap this call to a command to the
        minion of said key if it is available in the self.functions set
        '''
        if key not in self.functions:
            raise KeyError
        return self.run_key(key)

    def __load_functions(self):
        '''
        Find out what functions are available on the minion
        '''
        return set(self.local.cmd(self.minion,
                                  'sys.list_functions').get(self.minion, []))

    def run_key(self, key):
        '''
        Return a function that executes the arguments passed via the local
        client
        '''
        def func(*args, **kwargs):
            '''
            Run a remote call
            '''
            args = list(args)
            for _key, _val in kwargs:
                args.append('{0}={1}'.format(_key, _val))
            return self.local.cmd(self.minion, key, args)
        return func


class Caller(object):
    '''
    ``Caller`` is the same interface used by the :command:`salt-call`
    command-line tool on the Salt Minion.

    .. versionchanged:: 2015.8.0
        Added the ``cmd`` method for consistency with the other Salt clients.
        The existing ``function`` and ``sminion.functions`` interfaces still
        exist but have been removed from the docs.

    Importing and using ``Caller`` must be done on the same machine as a
    Salt Minion and it must be done using the same user that the Salt Minion is
    running as.

    Usage:

    .. code-block:: python

        import salt.client
        caller = salt.client.Caller()
        caller.cmd('test.ping')

    Note, a running master or minion daemon is not required to use this class.
    Running ``salt-call --local`` simply sets :conf_minion:`file_client` to
    ``'local'``. The same can be achieved at the Python level by including that
    setting in a minion config file.

    .. versionadded:: 2014.7.0
        Pass the minion config as the ``mopts`` dictionary.

    .. code-block:: python

        import salt.client
        import salt.config
        __opts__ = salt.config.minion_config('/etc/salt/minion')
        __opts__['file_client'] = 'local'
        caller = salt.client.Caller(mopts=__opts__)
    '''
    def __init__(self, c_path=os.path.join(syspaths.CONFIG_DIR, 'minion'),
            mopts=None):
        if mopts:
            self.opts = mopts
        else:
            self.opts = salt.config.minion_config(c_path)
        self.sminion = salt.minion.SMinion(self.opts)

    def cmd(self, fun, *args, **kwargs):
        '''
        Call an execution module with the given arguments and keword arguments

        .. versionchanged:: 2015.8.0
            Added the ``cmd`` method for consistency with the other Salt clients.
            The existing ``function`` and ``sminion.functions`` interfaces still
            exist but have been removed from the docs.

        .. code-block:: python

            caller.cmd('test.arg', 'Foo', 'Bar', baz='Baz')

            caller.cmd('event.send', 'myco/myevent/something',
                data={'foo': 'Foo'}, with_env=['GIT_COMMIT'], with_grains=True)
        '''
        return self.sminion.functions[fun](*args, **kwargs)

    def function(self, fun, *args, **kwargs):
        '''
        Call a single salt function
        '''
        func = self.sminion.functions[fun]
        args, kwargs = salt.minion.load_args_and_kwargs(
            func,
            salt.utils.args.parse_input(args),
            kwargs)
        return func(*args, **kwargs)<|MERGE_RESOLUTION|>--- conflicted
+++ resolved
@@ -821,38 +821,10 @@
         '''
 
         while True:
-<<<<<<< HEAD
-            # TODO: this is a check of event type, NOT transport type!
-            if self.opts.get('transport') in ('zeromq', 'tcp'):
-                try:
-                    raw = event.get_event_noblock()
-                    if gather_errors:
-                        if (raw and
-                                (raw.get('tag', '').startswith('_salt_error') or
-                                any([tag.search(raw.get('tag', '')) for tag in tag_search]))):
-                            yield raw
-                    else:
-                        if raw and raw.get('tag', '').startswith(jid_tag):
-                            yield raw
-                        else:
-                            yield None
-                except zmq.ZMQError as ex:
-                    if ex.errno == errno.EAGAIN or ex.errno == errno.EINTR:
-                        yield None
-                    else:
-                        raise
-            else:
-                raw = event.get_event_noblock()
-                if raw and raw.get('tag', '').startswith(jid_tag):
-                    yield raw
-                else:
-                    yield None
-=======
             # TODO(driskell): This was previously completely nonblocking.
             #                 Should get_event have a nonblock option?
             raw = self.event.get_event(wait=0.01, tag='salt/job/{0}'.format(jid), tags_regex=tags_regex, full=True)
             yield raw
->>>>>>> b57da552
 
     def get_iter_returns(
             self,
@@ -918,13 +890,6 @@
                 # if we got None, then there were no events
                 if raw is None:
                     break
-<<<<<<< HEAD
-                if gather_errors:
-                    if raw['tag'] == '_salt_error' and 'id' in raw['data']:
-                        ret = {raw['data']['id']: raw['data']['data']}
-                        yield ret
-=======
->>>>>>> b57da552
                 if 'minions' in raw.get('data', {}):
                     minions.update(raw['data']['minions'])
                     continue
@@ -971,18 +936,6 @@
             # if the jinfo has timed out and some minions are still running the job
             # re-do the ping
             if time.time() > timeout_at and minions_running:
-<<<<<<< HEAD
-                # need our own event listener, so we don't clobber the class one
-                event = salt.utils.event.get_event(
-                        'master',
-                        self.opts['sock_dir'],
-                        self.opts['transport'],
-                        opts=self.opts,
-                        listen=False)
-                # start listening for new events, before firing off the pings
-                event.connect_pub()
-=======
->>>>>>> b57da552
                 # since this is a new ping, no one has responded yet
                 jinfo = self.gather_job_info(jid, tgt, tgt_type)
                 minions_running = False
