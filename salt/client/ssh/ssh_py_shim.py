--- conflicted
+++ resolved
@@ -102,13 +102,8 @@
 def need_deployment():
     '''
     Salt thin needs to be deployed - prep the target directory and emit the
-<<<<<<< HEAD
-    delimeter and exit code that signals a required deployment.
-    '''
-=======
     delimiter and exit code that signals a required deployment.
-    """
->>>>>>> 048b2ba3
+    '''
     if os.path.exists(OPTIONS.saltdir):
         shutil.rmtree(OPTIONS.saltdir)
     old_umask = os.umask(0o077)  # pylint: disable=blacklisted-function
