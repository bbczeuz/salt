# -*- coding: utf-8 -*-
'''
A few checks to make sure the environment is sane
'''
from __future__ import absolute_import, print_function, unicode_literals

# Original Author: Jeff Schroeder <jeffschroeder@computer.org>

# Import python libs
import os
import re
import sys
import stat
import errno
import socket
import logging

# Import third party libs
try:
    import win32file
except ImportError:
    import resource

# Import salt libs
from salt.log import is_console_configured
from salt.log.setup import LOG_LEVELS
from salt.exceptions import SaltClientError, SaltSystemExit, \
    CommandExecutionError
import salt.defaults.exitcodes
<<<<<<< HEAD
import salt.utils.files
import salt.utils.path
import salt.utils.platform
import salt.utils.user
=======
import salt.utils
import salt.utils.files
>>>>>>> 95586678

log = logging.getLogger(__name__)

ROOT_DIR = 'c:\\salt' if salt.utils.platform.is_windows() else '/'


def zmq_version():
    '''
    ZeroMQ python bindings >= 2.1.9 are required
    '''
    try:
        import zmq
    except Exception:
        # Return True for local mode
        return True
    ver = zmq.__version__
    # The last matched group can be None if the version
    # is something like 3.1 and that will work properly
    match = re.match(r'^(\d+)\.(\d+)(?:\.(\d+))?', ver)

    # Fallthrough and hope for the best
    if not match:
        msg = "Using untested zmq python bindings version: '{0}'".format(ver)
        if is_console_configured():
            log.warning(msg)
        else:
            sys.stderr.write("WARNING {0}\n".format(msg))
        return True

    major, minor, point = match.groups()

    if major.isdigit():
        major = int(major)
    if minor.isdigit():
        minor = int(minor)

    # point very well could be None
    if point and point.isdigit():
        point = int(point)

    if major == 2 and minor == 1:
        # zmq 2.1dev could be built against a newer libzmq
        if "dev" in ver and not point:
            msg = 'Using dev zmq module, please report unexpected results'
            if is_console_configured():
                log.warning(msg)
            else:
                sys.stderr.write("WARNING: {0}\n".format(msg))
            return True
        elif point and point >= 9:
            return True
    elif major > 2 or (major == 2 and minor > 1):
        return True

    # If all else fails, gracefully croak and warn the user
    log.critical('ZeroMQ python bindings >= 2.1.9 are required')
    if 'salt-master' in sys.argv[0]:
        msg = ('The Salt Master is unstable using a ZeroMQ version '
               'lower than 2.1.11 and requires this fix: http://lists.zeromq.'
               'org/pipermail/zeromq-dev/2011-June/012094.html')
        if is_console_configured():
            log.critical(msg)
        else:
            sys.stderr.write('CRITICAL {0}\n'.format(msg))
    return False


def lookup_family(hostname):
    '''
    Lookup a hostname and determine its address family. The first address returned
    will be AF_INET6 if the system is IPv6-enabled, and AF_INET otherwise.
    '''
    # If lookups fail, fall back to AF_INET sockets (and v4 addresses).
    fallback = socket.AF_INET
    try:
        hostnames = socket.getaddrinfo(
            hostname or None, None, socket.AF_UNSPEC, socket.SOCK_STREAM
        )
        if not hostnames:
            return fallback
        h = hostnames[0]
        return h[0]
    except socket.gaierror:
        return fallback


def verify_socket(interface, pub_port, ret_port):
    '''
    Attempt to bind to the sockets to verify that they are available
    '''

    addr_family = lookup_family(interface)
    for port in pub_port, ret_port:
        sock = socket.socket(addr_family, socket.SOCK_STREAM)
        try:
            sock.setsockopt(socket.SOL_SOCKET, socket.SO_REUSEADDR, 1)
            sock.bind((interface, int(port)))
        except Exception as exc:
            msg = 'Unable to bind socket {0}:{1}'.format(interface, port)
            if exc.args:
                msg = '{0}, error: {1}'.format(msg, str(exc))
            else:
                msg = '{0}, this might not be a problem.'.format(msg)
            msg += '; Is there another salt-master running?'
            if is_console_configured():
                log.warning(msg)
            else:
                sys.stderr.write('WARNING: {0}\n'.format(msg))
            return False
        finally:
            sock.close()

    return True


def verify_files(files, user):
    '''
    Verify that the named files exist and are owned by the named user
    '''
    if salt.utils.platform.is_windows():
        return True
    import pwd  # after confirming not running Windows
    try:
        pwnam = pwd.getpwnam(user)
        uid = pwnam[2]
    except KeyError:
        err = ('Failed to prepare the Salt environment for user '
               '{0}. The user is not available.\n').format(user)
        sys.stderr.write(err)
        sys.exit(salt.defaults.exitcodes.EX_NOUSER)

    for fn_ in files:
        dirname = os.path.dirname(fn_)
        try:
            if dirname:
                try:
                    os.makedirs(dirname)
                except OSError as err:
                    if err.errno != errno.EEXIST:
                        raise
            if not os.path.isfile(fn_):
                with salt.utils.files.fopen(fn_, 'w'):
                    pass

        except IOError as err:
            if os.path.isfile(dirname):
                msg = 'Failed to create path {0}, is {1} a file?'.format(fn_, dirname)
                raise SaltSystemExit(msg=msg)
            if err.errno != errno.EACCES:
                raise
            msg = 'No permissions to access "{0}", are you running as the correct user?'.format(fn_)
            raise SaltSystemExit(msg=msg)

        except OSError as err:
            msg = 'Failed to create path "{0}" - {1}'.format(fn_, err)
            raise SaltSystemExit(msg=msg)

        stats = os.stat(fn_)
        if uid != stats.st_uid:
            try:
                os.chown(fn_, uid, -1)
            except OSError:
                pass
    return True


def verify_env(
        dirs,
        user,
        permissive=False,
        pki_dir='',
        skip_extra=False,
        root_dir=ROOT_DIR):
    '''
    Verify that the named directories are in place and that the environment
    can shake the salt
    '''
    if salt.utils.platform.is_windows():
        return win_verify_env(root_dir,
                              dirs,
                              permissive=permissive,
                              skip_extra=skip_extra)
    import pwd  # after confirming not running Windows
    try:
        pwnam = pwd.getpwnam(user)
        uid = pwnam[2]
        gid = pwnam[3]
        groups = salt.utils.user.get_gid_list(user, include_default=False)

    except KeyError:
        err = ('Failed to prepare the Salt environment for user '
               '{0}. The user is not available.\n').format(user)
        sys.stderr.write(err)
        sys.exit(salt.defaults.exitcodes.EX_NOUSER)
    for dir_ in dirs:
        if not dir_:
            continue
        if not os.path.isdir(dir_):
            try:
                with salt.utils.files.set_umask(0o022):
                    os.makedirs(dir_)
                # If starting the process as root, chown the new dirs
                if os.getuid() == 0:
                    os.chown(dir_, uid, gid)
            except OSError as err:
                msg = 'Failed to create directory path "{0}" - {1}\n'
                sys.stderr.write(msg.format(dir_, err))
                sys.exit(err.errno)

        mode = os.stat(dir_)
        # If starting the process as root, chown the new dirs
        if os.getuid() == 0:
            fmode = os.stat(dir_)
            if fmode.st_uid != uid or fmode.st_gid != gid:
                if permissive and fmode.st_gid in groups:
                    # Allow the directory to be owned by any group root
                    # belongs to if we say it's ok to be permissive
                    pass
                else:
                    # chown the file for the new user
                    os.chown(dir_, uid, gid)
            for subdir in [a for a in os.listdir(dir_) if 'jobs' not in a]:
                fsubdir = os.path.join(dir_, subdir)
                if '{0}jobs'.format(os.path.sep) in fsubdir:
                    continue
                for root, dirs, files in salt.utils.path.os_walk(fsubdir):
                    for name in files:
                        if name.startswith('.'):
                            continue
                        path = os.path.join(root, name)
                        try:
                            fmode = os.stat(path)
                        except (IOError, OSError):
                            pass
                        if fmode.st_uid != uid or fmode.st_gid != gid:
                            if permissive and fmode.st_gid in groups:
                                pass
                            else:
                                # chown the file for the new user
                                os.chown(path, uid, gid)
                    for name in dirs:
                        path = os.path.join(root, name)
                        fmode = os.stat(path)
                        if fmode.st_uid != uid or fmode.st_gid != gid:
                            if permissive and fmode.st_gid in groups:
                                pass
                            else:
                                # chown the file for the new user
                                os.chown(path, uid, gid)
        # Allow the pki dir to be 700 or 750, but nothing else.
        # This prevents other users from writing out keys, while
        # allowing the use-case of 3rd-party software (like django)
        # to read in what it needs to integrate.
        #
        # If the permissions aren't correct, default to the more secure 700.
        # If acls are enabled, the pki_dir needs to remain readable, this
        # is still secure because the private keys are still only readable
        # by the user running the master
        if dir_ == pki_dir:
            smode = stat.S_IMODE(mode.st_mode)
            if smode != 448 and smode != 488:
                if os.access(dir_, os.W_OK):
                    os.chmod(dir_, 448)
                else:
                    msg = 'Unable to securely set the permissions of "{0}".'
                    msg = msg.format(dir_)
                    if is_console_configured():
                        log.critical(msg)
                    else:
                        sys.stderr.write("CRITICAL: {0}\n".format(msg))

    if skip_extra is False:
        # Run the extra verification checks
        zmq_version()


def check_user(user):
    '''
    Check user and assign process uid/gid.
    '''
    if salt.utils.platform.is_windows():
        return True
    if user == salt.utils.user.get_user():
        return True
    import pwd  # after confirming not running Windows
    try:
        pwuser = pwd.getpwnam(user)
        try:
            if hasattr(os, 'initgroups'):
                os.initgroups(user, pwuser.pw_gid)  # pylint: disable=minimum-python-version
            else:
                os.setgroups(salt.utils.user.get_gid_list(user, include_default=False))
            os.setgid(pwuser.pw_gid)
            os.setuid(pwuser.pw_uid)

            # We could just reset the whole environment but let's just override
            # the variables we can get from pwuser
            if 'HOME' in os.environ:
                os.environ['HOME'] = pwuser.pw_dir

            if 'SHELL' in os.environ:
                os.environ['SHELL'] = pwuser.pw_shell

            for envvar in ('USER', 'LOGNAME'):
                if envvar in os.environ:
                    os.environ[envvar] = pwuser.pw_name

        except OSError:
            msg = 'Salt configured to run as user "{0}" but unable to switch.'
            msg = msg.format(user)
            if is_console_configured():
                log.critical(msg)
            else:
                sys.stderr.write("CRITICAL: {0}\n".format(msg))
            return False
    except KeyError:
        msg = 'User not found: "{0}"'.format(user)
        if is_console_configured():
            log.critical(msg)
        else:
            sys.stderr.write("CRITICAL: {0}\n".format(msg))
        return False
    return True


def list_path_traversal(path):
    '''
    Returns a full list of directories leading up to, and including, a path.

    So list_path_traversal('/path/to/salt') would return:
        ['/', '/path', '/path/to', '/path/to/salt']
    in that order.

    This routine has been tested on Windows systems as well.
    list_path_traversal('c:\\path\\to\\salt') on Windows would return:
        ['c:\\', 'c:\\path', 'c:\\path\\to', 'c:\\path\\to\\salt']
    '''
    out = [path]
    (head, tail) = os.path.split(path)
    if tail == '':
        # paths with trailing separators will return an empty string
        out = [head]
        (head, tail) = os.path.split(head)
    while head != out[0]:
        # loop until head is the same two consecutive times
        out.insert(0, head)
        (head, tail) = os.path.split(head)
    return out


def check_path_traversal(path, user='root', skip_perm_errors=False):
    '''
    Walk from the root up to a directory and verify that the current
    user has access to read each directory. This is used for  making
    sure a user can read all parent directories of the minion's  key
    before trying to go and generate a new key and raising an IOError
    '''
    for tpath in list_path_traversal(path):
        if not os.access(tpath, os.R_OK):
            msg = 'Could not access {0}.'.format(tpath)
            if not os.path.exists(tpath):
                msg += ' Path does not exist.'
            else:
                current_user = salt.utils.user.get_user()
                # Make the error message more intelligent based on how
                # the user invokes salt-call or whatever other script.
                if user != current_user:
                    msg += ' Try running as user {0}.'.format(user)
                else:
                    msg += ' Please give {0} read permissions.'.format(user)

            # We don't need to bail on config file permission errors
            # if the CLI
            # process is run with the -a flag
            if skip_perm_errors:
                return
            # Propagate this exception up so there isn't a sys.exit()
            # in the middle of code that could be imported elsewhere.
            raise SaltClientError(msg)


def check_max_open_files(opts):
    '''
    Check the number of max allowed open files and adjust if needed
    '''
    mof_c = opts.get('max_open_files', 100000)
    if sys.platform.startswith('win'):
        # Check the Windows API for more detail on this
        # http://msdn.microsoft.com/en-us/library/xt874334(v=vs.71).aspx
        # and the python binding http://timgolden.me.uk/pywin32-docs/win32file.html
        mof_s = mof_h = win32file._getmaxstdio()
    else:
        mof_s, mof_h = resource.getrlimit(resource.RLIMIT_NOFILE)

    accepted_keys_dir = os.path.join(opts.get('pki_dir'), 'minions')
    accepted_count = len(os.listdir(accepted_keys_dir))

    log.debug(
        'This salt-master instance has accepted %s minion keys.',
        accepted_count
    )

    level = logging.INFO

    if (accepted_count * 4) <= mof_s:
        # We check for the soft value of max open files here because that's the
        # value the user chose to raise to.
        #
        # The number of accepted keys multiplied by four(4) is lower than the
        # soft value, everything should be OK
        return

    msg = (
        'The number of accepted minion keys({0}) should be lower than 1/4 '
        'of the max open files soft setting({1}). '.format(
            accepted_count, mof_s
        )
    )

    if accepted_count >= mof_s:
        # This should never occur, it might have already crashed
        msg += 'salt-master will crash pretty soon! '
        level = logging.CRITICAL
    elif (accepted_count * 2) >= mof_s:
        # This is way too low, CRITICAL
        level = logging.CRITICAL
    elif (accepted_count * 3) >= mof_s:
        level = logging.WARNING
        # The accepted count is more than 3 time, WARN
    elif (accepted_count * 4) >= mof_s:
        level = logging.INFO

    if mof_c < mof_h:
        msg += ('According to the system\'s hard limit, there\'s still a '
                'margin of {0} to raise the salt\'s max_open_files '
                'setting. ').format(mof_h - mof_c)

    msg += 'Please consider raising this value.'
    log.log(level=level, msg=msg)


def clean_path(root, path, subdir=False):
    '''
    Accepts the root the path needs to be under and verifies that the path is
    under said root. Pass in subdir=True if the path can result in a
    subdirectory of the root instead of having to reside directly in the root
    '''
    if not os.path.isabs(root):
        return ''
    if not os.path.isabs(path):
        path = os.path.join(root, path)
    path = os.path.normpath(path)
    if subdir:
        if path.startswith(root):
            return path
    else:
        if os.path.dirname(path) == os.path.normpath(root):
            return path
    return ''


def valid_id(opts, id_):
    '''
    Returns if the passed id is valid
    '''
    try:
        if any(x in id_ for x in ('/', '\\', '\0')):
            return False
        return bool(clean_path(opts['pki_dir'], id_))
    except (AttributeError, KeyError, TypeError):
        return False


def safe_py_code(code):
    '''
    Check a string to see if it has any potentially unsafe routines which
    could be executed via python, this routine is used to improve the
    safety of modules suct as virtualenv
    '''
    bads = (
            'import',
            ';',
            'subprocess',
            'eval',
            'open',
            'file',
            'exec',
            'input')
    for bad in bads:
        if code.count(bad):
            return False
    return True


def verify_log(opts):
    '''
    If an insecre logging configuration is found, show a warning
    '''
    level = LOG_LEVELS.get(str(opts.get('log_level')).lower(), logging.NOTSET)

    if level < logging.INFO:
        log.warning('Insecure logging configuration detected! Sensitive data may be logged.')


def win_verify_env(
        path,
        dirs,
        permissive=False,
        pki_dir='',
        skip_extra=False):
    '''
    Verify that the named directories are in place and that the environment
    can shake the salt
    '''
    import salt.utils.win_functions
    import salt.utils.win_dacl
    import salt.utils.path

    # Make sure the file_roots is not set to something unsafe since permissions
    # on that directory are reset

    # `salt.utils.path.safe_path` will consider anything inside `C:\Windows` to
    # be unsafe. In some instances the test suite uses
    # `C:\Windows\Temp\salt-tests-tmpdir\rootdir` as the file_roots. So, we need
    # to consider anything in `C:\Windows\Temp` to be safe
    system_root = os.environ.get('SystemRoot', r'C:\Windows')
    allow_path = '\\'.join([system_root, 'TEMP'])
    if not salt.utils.path.safe_path(path=path, allow_path=allow_path):
        raise CommandExecutionError(
            '`file_roots` set to a possibly unsafe location: {0}'.format(path)
        )

    # Create the root path directory if missing
    if not os.path.isdir(path):
        os.makedirs(path)

    # Set permissions to the root path directory
    current_user = salt.utils.win_functions.get_current_user()
    if salt.utils.win_functions.is_admin(current_user):
        try:
            # Make the Administrators group owner
            # Use the SID to be locale agnostic
            salt.utils.win_dacl.set_owner(path, 'S-1-5-32-544')

        except CommandExecutionError:
            msg = 'Unable to securely set the owner of "{0}".'.format(path)
            if is_console_configured():
                log.critical(msg)
            else:
                sys.stderr.write("CRITICAL: {0}\n".format(msg))

        if not permissive:
            try:
                # Get a clean dacl by not passing an obj_name
                dacl = salt.utils.win_dacl.dacl()

                # Add aces to the dacl, use the GUID (locale non-specific)
                # Administrators Group
                dacl.add_ace('S-1-5-32-544', 'grant', 'full_control',
                             'this_folder_subfolders_files')
                # System
                dacl.add_ace('S-1-5-18', 'grant', 'full_control',
                             'this_folder_subfolders_files')
                # Owner
                dacl.add_ace('S-1-3-4', 'grant', 'full_control',
                             'this_folder_subfolders_files')

                # Save the dacl to the object
                dacl.save(path, True)

            except CommandExecutionError:
                msg = 'Unable to securely set the permissions of ' \
                      '"{0}".'.format(path)
                if is_console_configured():
                    log.critical(msg)
                else:
                    sys.stderr.write("CRITICAL: {0}\n".format(msg))

    # Create the directories
    for dir_ in dirs:
        if not dir_:
            continue
        if not os.path.isdir(dir_):
            try:
                os.makedirs(dir_)
            except OSError as err:
                msg = 'Failed to create directory path "{0}" - {1}\n'
                sys.stderr.write(msg.format(dir_, err))
                sys.exit(err.errno)

        # The PKI dir gets its own permissions
        if dir_ == pki_dir:
            try:
                # Make Administrators group the owner
                salt.utils.win_dacl.set_owner(path, 'S-1-5-32-544')

                # Give Admins, System and Owner permissions
                # Get a clean dacl by not passing an obj_name
                dacl = salt.utils.win_dacl.dacl()

                # Add aces to the dacl, use the GUID (locale non-specific)
                # Administrators Group
                dacl.add_ace('S-1-5-32-544', 'grant', 'full_control',
                             'this_folder_subfolders_files')
                # System
                dacl.add_ace('S-1-5-18', 'grant', 'full_control',
                             'this_folder_subfolders_files')
                # Owner
                dacl.add_ace('S-1-3-4', 'grant', 'full_control',
                             'this_folder_subfolders_files')

                # Save the dacl to the object
                dacl.save(dir_, True)

            except CommandExecutionError:
                msg = 'Unable to securely set the permissions of "{0}".'
                msg = msg.format(dir_)
                if is_console_configured():
                    log.critical(msg)
                else:
                    sys.stderr.write("CRITICAL: {0}\n".format(msg))

    if skip_extra is False:
        # Run the extra verification checks
        zmq_version()<|MERGE_RESOLUTION|>--- conflicted
+++ resolved
@@ -27,15 +27,10 @@
 from salt.exceptions import SaltClientError, SaltSystemExit, \
     CommandExecutionError
 import salt.defaults.exitcodes
-<<<<<<< HEAD
 import salt.utils.files
 import salt.utils.path
 import salt.utils.platform
 import salt.utils.user
-=======
-import salt.utils
-import salt.utils.files
->>>>>>> 95586678
 
 log = logging.getLogger(__name__)
 
