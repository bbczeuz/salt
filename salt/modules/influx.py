# -*- coding: utf-8 -*-
'''
InfluxDB - A distributed time series database

Module to provide InfluxDB compatibility to Salt
(compatible with InfluxDB version 0.5+)

.. versionadded:: 2014.7.0

:depends:    - influxdb Python module

:configuration: This module accepts connection configuration details either as
    parameters or as configuration settings in /etc/salt/minion on the relevant
    minions::

        influxdb.host: 'localhost'
        influxdb.port: 8086
        influxdb.user: 'root'
        influxdb.password: 'root'

    This data can also be passed into pillar. Options passed into opts will
    overwrite options passed into pillar.
'''
try:
    import influxdb
    HAS_INFLUXDB = True
except ImportError:
    HAS_INFLUXDB = False

import logging

log = logging.getLogger(__name__)


# Define the module's virtual name
__virtualname__ = 'influxdb'


def __virtual__():
    '''
    Only load if influxdb lib is present
    '''
    if HAS_INFLUXDB:
        return __virtualname__
    return False


def _client(user=None, password=None, host=None, port=None):
    if not user:
        user = __salt__['config.option']('influxdb.user', 'root')
    if not password:
        password = __salt__['config.option']('influxdb.password', 'root')
    if not host:
        host = __salt__['config.option']('influxdb.host', 'localhost')
    if not port:
        port = __salt__['config.option']('influxdb.port', 8086)
    return influxdb.InfluxDBClient(
        host=host, port=port, username=user, password=password)


def db_list(user=None, password=None, host=None, port=None):
    """
    List all InfluxDB databases

    user
        The user to connect as

    password
        The password of the user

    host
        The host to connect to

    port
        The port to connect to

    CLI Example:

    .. code-block:: bash

        salt '*' influxdb.db_list
        salt '*' influxdb.db_list <user> <password> <host> <port>

    """
    client = _client(user=user, password=password, host=host, port=port)
    return client.get_database_list()


def db_exists(name, user=None, password=None, host=None, port=None):
    '''
    Checks if a database exists in InfluxDB

    name
        Database name to create

    user
        The user to connect as

    password
        The password of the user

    host
        The host to connect to

    port
        The port to connect to

    CLI Example:

    .. code-block:: bash

        salt '*' influxdb.db_exists <name>
        salt '*' influxdb.db_exists <name> <user> <password> <host> <port>
    '''
    dbs = db_list(user, password, host, port)
    if not isinstance(dbs, list):
        return False
    return name in [db['name'] for db in dbs]


def db_create(name, user=None, password=None, host=None, port=None):
    """
    Create a database

    name
        Database name to create

    user
        The user to connect as

    password
        The password of the user

    host
        The host to connect to

    port
        The port to connect to

    CLI Example:

    .. code-block:: bash

        salt '*' influxdb.db_create <name>
        salt '*' influxdb.db_create <name> <user> <password> <host> <port>
    """
    if db_exists(name, user, password, host, port):
        log.info('DB {0!r} already exists'.format(name))
        return False
    client = _client(user=user, password=password, host=host, port=port)
    return client.create_database(name)


def db_remove(name, user=None, password=None, host=None, port=None):
    """
    Remove a database

    name
        Database name to remove

    user
        The user to connect as

    password
        The password of the user

    host
        The host to connect to

    port
        The port to connect to

    CLI Example:

    .. code-block:: bash

        salt '*' influxdb.db_remove <name>
        salt '*' influxdb.db_remove <name> <user> <password> <host> <port>
    """
    if not db_exists(name, user, password, host, port):
        log.info('DB {0!r} does not exist'.format(name))
        return False
    client = _client(user=user, password=password, host=host, port=port)
    return client.delete_database(name)


def user_list(database=None, user=None, password=None, host=None, port=None):
    """
    List cluster admins or database users.

    If a database is specified: it will return database users list.
    If a database is not specified: it will return cluster admins list.

    database
        The database to list the users from

    user
        The user to connect as

    password
        The password of the user

    host
        The host to connect to

    port
        The port to connect to

    CLI Example:

    .. code-block:: bash

        salt '*' influxdb.user_list
        salt '*' influxdb.user_list <database>
        salt '*' influxdb.user_list <database> <user> <password> <host> <port>
    """
    client = _client(user=user, password=password, host=host, port=port)
    if database:
        client.switch_db(database)
        return client.get_database_users()
    return client.get_list_cluster_admins()


def user_exists(
        name, database=None, user=None, password=None, host=None, port=None):
    '''
    Checks if a cluster admin or database user exists.

    If a database is specified: it will check for database user existence.
    If a database is not specified: it will check for cluster admin existence.

    name
        User name

    database
        The database to check for the user to exist

    user
        The user to connect as

    password
        The password of the user

    host
        The host to connect to

    port
        The port to connect to

    CLI Example:

    .. code-block:: bash

        salt '*' influxdb.user_exists <name>
        salt '*' influxdb.user_exists <name> <database>
        salt '*' influxdb.user_exists <name> <database> <user> <password> <host> <port>
    '''
    users = user_list(database, user, password, host, port)
    if not isinstance(users, list):
        return False
    return name in [u['name'] for u in users]


def user_create(name, passwd, database=None, user=None, password=None,
                host=None, port=None):
    """
    Create a cluster admin or a database user.

    If a database is specified: it will create database user.
    If a database is not specified: it will create a cluster admin.

    name
        User name for the new user to create

    passwd
        Password for the new user to create

    database
        The database to create the user in

    user
        The user to connect as

    password
        The password of the user

    host
        The host to connect to

    port
        The port to connect to

    CLI Example:

    .. code-block:: bash

        salt '*' influxdb.user_create <name> <passwd>
        salt '*' influxdb.user_create <name> <passwd> <database>
        salt '*' influxdb.user_create <name> <passwd> <database> <user> <password> <host> <port>
    """
    if user_exists(name, database, user, password, host, port):
        if database:
            log.info('User {0!r} already exists for DB {1!r}'.format(
                name, database))
        else:
            log.info('Cluster admin {0!r} already exists'.format(name))
        return False

    client = _client(user=user, password=password, host=host, port=port)
    if database:
        client.switch_db(database)
        return client.add_database_user(name, passwd)
    return client.add_cluster_admin(name, passwd)


def user_chpass(name, passwd, database=None, user=None, password=None,
                host=None, port=None):
    """
    Change password for a cluster admin or a database user.

    If a database is specified: it will update database user password.
    If a database is not specified: it will update cluster admin password.

    name
        User name for whom to change the password

    passwd
        New password

    database
        The database on which to operate

    user
        The user to connect as

    password
        The password of the user

    host
        The host to connect to

    port
        The port to connect to

    CLI Example:

    .. code-block:: bash

        salt '*' influxdb.user_chpass <name> <passwd>
        salt '*' influxdb.user_chpass <name> <passwd> <database>
        salt '*' influxdb.user_chpass <name> <passwd> <database> <user> <password> <host> <port>
    """
<<<<<<< HEAD
    if not user_exists(dbuser, database):
        log.info('User {0!r} does not exist for DB {1!r}'.format(
            dbuser, database))
=======
    if not user_exists(name, database, user, password, host, port):
        if database:
            log.info('User {0!r} does not exist for DB {1!r}'.format(
                name, database))
        else:
            log.info('Cluster admin {0!r} does not exist'.format(name))
>>>>>>> upstream/2014.7
        return False
    client = _client(user=user, password=password, host=host, port=port)
    if database:
        client.switch_db(database)
        return client.update_database_user_password(name, passwd)
    return client.update_cluster_admin_password(name, passwd)


def user_remove(name, database=None, user=None, password=None, host=None,
                port=None):
    """
    Remove a cluster admin or a database user.

    If a database is specified: it will remove the database user.
    If a database is not specified: it will remove the cluster admin.

    name
        User name to remove

    database
        The database to remove the user from

    user
        User name for the new user to delete

    user
        The user to connect as

    password
        The password of the user

    host
        The host to connect to

    port
        The port to connect to

    CLI Example:

    .. code-block:: bash

        salt '*' influxdb.user_remove <name>
        salt '*' influxdb.user_remove <name> <database>
        salt '*' influxdb.user_remove <name> <database> <user> <password> <host> <port>
    """
<<<<<<< HEAD
    if not user_exists(name, database):
        log.info('User {0!r} does not exist for DB {1!r}'.format(
            name, database))
=======
    if not user_exists(name, database, user, password, host, port):
        if database:
            log.info('User {0!r} does not exist for DB {1!r}'.format(
                name, database))
        else:
            log.info('Cluster admin {0!r} does not exist'.format(name))
>>>>>>> upstream/2014.7
        return False
    client = _client(user=user, password=password, host=host, port=port)
    if database:
        client.switch_db(database)
        return client.delete_database_user(user)
    return client.delete_cluster_admin(user)


def query(database, query, time_precision='s', chunked=False, user=None,
          password=None, host=None, port=None):
    """
    Querying data

    database
        The database to query

    query
        Query to be executed

    time_precision
        Time precision to use ('s', 'm', or 'u')

    chunked
        Whether is chunked or not

    user
        The user to connect as

    password
        The password of the user

    host
        The host to connect to

    port
        The port to connect to

    CLI Example:

    .. code-block:: bash

        salt '*' influxdb.query <database> <query>
        salt '*' influxdb.query <database> <query> <time_precision> <chunked> <user> <password> <host> <port>
    """
    client = _client(user=user, password=password, host=host, port=port)
    client.switch_db(database)
    return client.query(query, time_precision=time_precision, chunked=chunked)<|MERGE_RESOLUTION|>--- conflicted
+++ resolved
@@ -350,18 +350,12 @@
         salt '*' influxdb.user_chpass <name> <passwd> <database>
         salt '*' influxdb.user_chpass <name> <passwd> <database> <user> <password> <host> <port>
     """
-<<<<<<< HEAD
-    if not user_exists(dbuser, database):
-        log.info('User {0!r} does not exist for DB {1!r}'.format(
-            dbuser, database))
-=======
     if not user_exists(name, database, user, password, host, port):
         if database:
             log.info('User {0!r} does not exist for DB {1!r}'.format(
                 name, database))
         else:
             log.info('Cluster admin {0!r} does not exist'.format(name))
->>>>>>> upstream/2014.7
         return False
     client = _client(user=user, password=password, host=host, port=port)
     if database:
@@ -407,18 +401,12 @@
         salt '*' influxdb.user_remove <name> <database>
         salt '*' influxdb.user_remove <name> <database> <user> <password> <host> <port>
     """
-<<<<<<< HEAD
-    if not user_exists(name, database):
-        log.info('User {0!r} does not exist for DB {1!r}'.format(
-            name, database))
-=======
     if not user_exists(name, database, user, password, host, port):
         if database:
             log.info('User {0!r} does not exist for DB {1!r}'.format(
                 name, database))
         else:
             log.info('Cluster admin {0!r} does not exist'.format(name))
->>>>>>> upstream/2014.7
         return False
     client = _client(user=user, password=password, host=host, port=port)
     if database:
