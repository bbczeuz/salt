--- conflicted
+++ resolved
@@ -1753,13 +1753,8 @@
                     pipes.quote(i),
                     pipes.quote(password),
                 )
-<<<<<<< HEAD
             cmd += " true\""
-            cret = __salt__['cmd.run_all'](cmd)
-=======
-            cmd += " /bin/true\""
             cret = __salt__['cmd.run_all'](cmd, python_shell=False)
->>>>>>> 84d23104
             if cret['retcode'] != 0:
                 raise ValueError('Can\'t change passwords')
             ret['comment'] = 'Password updated for {0}'.format(users)
@@ -2080,13 +2075,8 @@
 
         salt 'minion' lxc.attachable ubuntu
     '''
-<<<<<<< HEAD
     cmd = 'lxc-attach -n {0} -- true'.format(pipes.quote(name))
-    data = __salt__['cmd.run_all'](cmd)
-=======
-    cmd = 'lxc-attach -n {0} -- /usr/bin/env'.format(pipes.quote(name))
     data = __salt__['cmd.run_all'](cmd, python_shell=False)
->>>>>>> 84d23104
     if not data['retcode']:
         return True
     if data['stderr'].startswith('lxc-attach: failed to get the init pid'):
