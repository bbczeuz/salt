--- conflicted
+++ resolved
@@ -240,13 +240,7 @@
 
     .. code-block:: bash
 
-<<<<<<< HEAD
-        salt minionname cloud.create my-ec2-config myinstance \
-            image=ami-1624987f size='t1.micro' ssh_username=ec2-user \
-            securitygroup=default delvol_on_destroy=True
-=======
         salt minionname cloud.create my-ec2-config myinstance image=ami-1624987f size='t1.micro' ssh_username=ec2-user securitygroup=default delvol_on_destroy=True
->>>>>>> 40e8840b
     '''
     client = _get_client()
     info = client.create(provider, names, **kwargs)
