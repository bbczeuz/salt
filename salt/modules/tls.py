# -*- coding: utf-8 -*-
'''
A salt module for SSL/TLS.
Can create a Certificate Authority (CA)
or use Self-Signed certificates.

:depends:   - PyOpenSSL Python module
:configuration: Add the following values in ``/etc/salt/minion`` for the CA module
    to function properly:

    .. code-block:: text

        ca.cert_base_path: '/etc/pki'
'''

from __future__ import absolute_import

# pylint: disable=C0103

# Import python libs
import os
import time
import logging
import hashlib
<<<<<<< HEAD
from salt.ext import six
from salt.ext.six.moves import range
from datetime import datetime
=======
from salt.ext.six.moves import range as _range
>>>>>>> 9d7331c8

HAS_SSL = False
try:
    import OpenSSL
    HAS_SSL = True
except ImportError:
    pass

# Import salt libs
import salt.utils


log = logging.getLogger(__name__)


def __virtual__():
    '''
    Only load this module if the ca config options are set
    '''
    if HAS_SSL:
        return True
    return False, ['PyOpenSSL must be installed before this module can be used.']


def cert_base_path(cacert_path=None):
    '''
    Return the base path for certs from CLI or from options

    CLI Example:

    .. code-block:: bash

        salt '*' tls.cert_base_path
    '''
    if not cacert_path:
        cacert_path = __salt__['config.option']('ca.contextual_cert_base_path')
    if not cacert_path:
        cacert_path = __salt__['config.option']('ca.cert_base_path')
    return cacert_path


def _cert_base_path(cacert_path=None):
    '''
    Retrocompatible wrapper
    '''
    return cert_base_path(cacert_path)


def set_ca_path(cacert_path):
    '''
    If wanted, store the aforementioned cacert_path in context
    to be used as the basepath for further operations

    CLI Example:

    .. code-block:: bash

        salt '*' tls.set_ca_path /etc/certs
    '''
    if cacert_path:
        __opts__['ca.contextual_cert_base_path'] = cacert_path
    return cert_base_path()


def _new_serial(ca_name, CN):
    '''
    Return a serial number in hex using md5sum, based upon the ca_name and
    CN values

    ca_name
        name of the CA
    CN
        common name in the request
    '''
    opts_hash_type = __opts__.get('hash_type', 'md5')
    hashtype = getattr(hashlib, opts_hash_type)
    hashnum = int(
            hashtype(
                '{0}_{1}_{2}'.format(
                    ca_name,
                    CN,
                    int(time.time()))
                ).hexdigest(),
            16
            )
    log.debug('Hashnum: {0}'.format(hashnum))

    # record the hash somewhere
    cachedir = __opts__['cachedir']
    log.debug('cachedir: {0}'.format(cachedir))
    serial_file = '{0}/{1}.serial'.format(cachedir, ca_name)
    with salt.utils.fopen(serial_file, 'a+') as ofile:
        ofile.write(str(hashnum))

    return hashnum


def _write_cert_to_database(ca_name, cert, cacert_path=None):
    '''
    write out the index.txt database file in the appropriate directory to
    track certificates

    ca_name
        name of the CA
    cert
        certificate to be recorded
    cacert_path
        absolute path to ca certificates root directory
    '''
    set_ca_path(cacert_path)
    index_file = "{0}/{1}/index.txt".format(cert_base_path(),
                                            ca_name)

    expire_date = cert.get_notAfter()
    serial_number = cert.get_serial_number()

    #gotta prepend a /
    subject = '/'

    # then we can add the rest of the subject
    subject += '/'.join(
            ['{0}={1}'.format(
                x, y
                ) for x, y in cert.get_subject().get_components()]
            )
    subject += '\n'

    index_data = 'V\t{0}\t\t{1}\tunknown\t{2}'.format(
            expire_date,
            serial_number,
            subject
            )

    with salt.utils.fopen(index_file, 'a+') as ofile:
        ofile.write(index_data)


def maybe_fix_ssl_version(ca_name, cacert_path=None):
    '''
    Check that the X509 version is correct
    (was incorrectly set in previous salt versions).
    This will fix the version if needed.

    ca_name
        ca authority name
    cacert_path
        absolute path to ca certificates root directory

    CLI Example:

    .. code-block:: bash

        salt '*' tls.maybe_fix_ssl_version test_ca /etc/certs
    '''
    set_ca_path(cacert_path)
    certp = '{0}/{1}/{2}_ca_cert.crt'.format(
        cert_base_path(),
            ca_name,
            ca_name)
    ca_keyp = '{0}/{1}/{2}_ca_cert.key'.format(
        cert_base_path(), ca_name, ca_name)
    with salt.utils.fopen(certp) as fic:
        cert = OpenSSL.crypto.load_certificate(OpenSSL.crypto.FILETYPE_PEM,
                                               fic.read())
        if cert.get_version() == 3:
            log.info(
                'Regenerating wrong x509 version '
                'for certificate {0}'.format(certp))
            with salt.utils.fopen(ca_keyp) as fic2:
                try:
                    # try to determine the key bits
                    key = OpenSSL.crypto.load_privatekey(
                        OpenSSL.crypto.FILETYPE_PEM, fic2.read())
                    bits = key.bits()
                except Exception:
                    bits = 2048
                try:
                    days = (datetime.strptime(cert.get_notAfter(),
                                                       '%Y%m%d%H%M%SZ') -
                            datetime.now()).days
                except (ValueError, TypeError):
                    days = 365
                subj = cert.get_subject()
                create_ca(
                    ca_name,
                    bits=bits,
                    days=days,
                    CN=subj.CN,
                    C=subj.C,
                    ST=subj.ST,
                    L=subj.L,
                    O=subj.O,
                    OU=subj.OU,
                    emailAddress=subj.emailAddress,
                    fixmode=True)


def ca_exists(ca_name, cacert_path=None):
    '''
    Verify whether a Certificate Authority (CA) already exists

    ca_name
        name of the CA
    cacert_path
        absolute path to ca certificates root directory

    CLI Example:

    .. code-block:: bash

        salt '*' tls.ca_exists test_ca /etc/certs
    '''
    set_ca_path(cacert_path)
    certp = '{0}/{1}/{2}_ca_cert.crt'.format(
            cert_base_path(),
            ca_name,
            ca_name)
    if os.path.exists(certp):
        maybe_fix_ssl_version(ca_name)
        return True
    return False


def _ca_exists(ca_name, cacert_path=None):
    '''Retrocompatible wrapper'''
    return ca_exists(ca_name, cacert_path)


def get_ca(ca_name, as_text=False, cacert_path=None):
    '''
    Get the certificate path or content

    ca_name
        name of the CA
    as_text
        if true, return the certificate content instead of the path
    cacert_path
        absolute path to ca certificates root directory

    CLI Example:

    .. code-block:: bash

        salt '*' tls.get_ca test_ca as_text=False cacert_path=/etc/certs
    '''
    set_ca_path(cacert_path)
    certp = '{0}/{1}/{2}_ca_cert.crt'.format(
            cert_base_path(),
            ca_name,
            ca_name)
    if not os.path.exists(certp):
        raise ValueError('Certificate does not exist for {0}'.format(ca_name))
    else:
        if as_text:
            with salt.utils.fopen(certp) as fic:
                certp = fic.read()
    return certp


def create_ca(ca_name,
              bits=2048,
              days=365,
              CN='localhost',
              C='US',
              ST='Utah',
              L='Salt Lake City',
              O='SaltStack',
              OU=None,
              emailAddress='xyz@pdq.net',
              fixmode=False,
              cacert_path=None,
              digest='sha256',
              replace=False):
    '''
    Create a Certificate Authority (CA)

    ca_name
        name of the CA
    bits
        number of RSA key bits, Default is ``2048``
    days
        number of days the CA will be valid, Default is ``365``
    CN
        common name in the request, Default is ``localhost``
    C
        country, Default is ``US``
    ST
        state, Default is ``Utah``
    L
        locality, Default is ``Salt Lake City``
    O
        organization, Default is ``SaltStack``
    OU
        organizational unit, Default is ``None``
    emailAddress
        email address for the CA owner, Default is ``xyz@pdq.net``
    cacert_path
        absolute path to ca certificates root directory
    digest
        The message digest algorithm. Must be a string describing a digest
        algorithm supported by OpenSSL (by EVP_get_digestbyname, specifically).
        For example, "md5" or "sha1". Default: 'sha256'
    replace
        Replace this certificate even if it exists

        .. versionadded:: 2015.5.1

    Writes out a CA certificate based upon defined config values. If the file
    already exists, the function just returns assuming the CA certificate
    already exists.

    If the following values were set:

    .. code-block:: bash

        ca.cert_base_path='/etc/pki'
        ca_name='koji'

    the resulting CA, and corresponding key, would be written in the following location:

    .. code-block:: text

        /etc/pki/koji/koji_ca_cert.crt
        /etc/pki/koji/koji_ca_cert.key

    CLI Example:

    .. code-block:: bash

        salt '*' tls.create_ca test_ca
    '''
    set_ca_path(cacert_path)
    certp = '{0}/{1}/{2}_ca_cert.crt'.format(
        cert_base_path(), ca_name, ca_name)
    ca_keyp = '{0}/{1}/{2}_ca_cert.key'.format(
        cert_base_path(), ca_name, ca_name)
    if not replace and not fixmode and ca_exists(ca_name):
        return (
            'Certificate for CA named "{0}" '
            'already exists').format(ca_name)

    if fixmode and not os.path.exists(certp):
        raise ValueError('{0} does not exists, can\'t fix'.format(certp))

    if not os.path.exists('{0}/{1}'.format(
        cert_base_path(), ca_name)
    ):
        os.makedirs('{0}/{1}'.format(cert_base_path(),
                                     ca_name))

    # try to reuse existing ssl key
    key = None
    if os.path.exists(ca_keyp):
        with salt.utils.fopen(ca_keyp) as fic2:
            # try to determine the key bits
            key = OpenSSL.crypto.load_privatekey(
                OpenSSL.crypto.FILETYPE_PEM, fic2.read())
    if not key:
        key = OpenSSL.crypto.PKey()
        key.generate_key(OpenSSL.crypto.TYPE_RSA, bits)

    ca = OpenSSL.crypto.X509()
    ca.set_version(2)
    ca.set_serial_number(_new_serial(ca_name, CN))
    ca.get_subject().C = C
    ca.get_subject().ST = ST
    ca.get_subject().L = L
    ca.get_subject().O = O
    if OU:
        ca.get_subject().OU = OU
    ca.get_subject().CN = CN
    ca.get_subject().emailAddress = emailAddress

    ca.gmtime_adj_notBefore(0)
    ca.gmtime_adj_notAfter(int(days) * 24 * 60 * 60)
    ca.set_issuer(ca.get_subject())
    ca.set_pubkey(key)

    ca.add_extensions([
        OpenSSL.crypto.X509Extension('basicConstraints', True,
                                     'CA:TRUE, pathlen:0'),
        OpenSSL.crypto.X509Extension('keyUsage', True,
                                     'keyCertSign, cRLSign'),
        OpenSSL.crypto.X509Extension('subjectKeyIdentifier', False, 'hash',
                                     subject=ca)])

    ca.add_extensions([
        OpenSSL.crypto.X509Extension(
            'authorityKeyIdentifier',
            False,
            'issuer:always,keyid:always',
            issuer=ca)])
    ca.sign(key, digest)

    # alway backup existing keys in case
    keycontent = OpenSSL.crypto.dump_privatekey(OpenSSL.crypto.FILETYPE_PEM,
                                                key)
    write_key = True
    if os.path.exists(ca_keyp):
        bck = "{0}.{1}".format(ca_keyp, datetime.now().strftime(
            "%Y%m%d%H%M%S"))
        with salt.utils.fopen(ca_keyp) as fic:
            old_key = fic.read().strip()
            if old_key.strip() == keycontent.strip():
                write_key = False
            else:
                log.info('Saving old CA ssl key in {0}'.format(bck))
                with salt.utils.fopen(bck, 'w') as bckf:
                    bckf.write(old_key)
                    os.chmod(bck, 0o600)
    if write_key:
        with salt.utils.fopen(ca_keyp, 'w') as ca_key:
            ca_key.write(keycontent)

    with salt.utils.fopen(certp, 'w') as ca_crt:
        ca_crt.write(
            OpenSSL.crypto.dump_certificate(OpenSSL.crypto.FILETYPE_PEM, ca))

    _write_cert_to_database(ca_name, ca)

    ret = ('Created Private Key: "{0}/{1}/{1}_ca_cert.key." ').format(
        cert_base_path(), ca_name)
    ret += ('Created CA "{0}": "{1}/{0}/{0}_ca_cert.crt."').format(
        ca_name, cert_base_path())

    return ret


def create_csr(ca_name,
               bits=2048,
               CN='localhost',
               C='US',
               ST='Utah',
               L='Salt Lake City',
               O='SaltStack',
               OU=None,
               emailAddress='xyz@pdq.net',
               subjectAltName=None,
               cacert_path=None,
               digest='sha256',
               replace=False):
    '''
    Create a Certificate Signing Request (CSR) for a
    particular Certificate Authority (CA)

    ca_name
        name of the CA
    bits
        number of RSA key bits, Default is ``2048``
    CN
        common name in the request, Default is ``localhost``
    C
        country, Default is ``US``
    ST
        state, Default is ``Utah``
    L
        locality, Default is ``Salt Lake City``
    O
        organization. Must the same as CA certificate or an error will be raised, Default is ``SaltStack``
    OU
        organizational unit, Default is ``None``
    emailAddress
        email address for the request, Default is ``xyz@pdq.net``
    subjectAltName
        valid subjectAltNames in full form, e.g. to add DNS entry you would call
        this function with this value:  **['DNS:myapp.foo.comm']**
    cacert_path
        absolute path to ca certificates root directory
    digest
        The message digest algorithm. Must be a string describing a digest
        algorithm supported by OpenSSL (by EVP_get_digestbyname, specifically).
        For example, "md5" or "sha1". Default: 'sha256'
    replace
        Replace this signing request even if it exists

        .. versionadded:: 2015.5.1

    Writes out a Certificate Signing Request (CSR) If the file already
    exists, the function just returns assuming the CSR already exists.

    If the following values were set:

    .. code-block:: bash

        ca.cert_base_path='/etc/pki'
        ca_name='koji'
        CN='test.egavas.org'

    the resulting CSR, and corresponding key, would be written in the
    following location:

    .. code-block:: text

        /etc/pki/koji/certs/test.egavas.org.csr
        /etc/pki/koji/certs/test.egavas.org.key

    CLI Example:

    .. code-block:: bash

        salt '*' tls.create_csr test
    '''
    set_ca_path(cacert_path)

    if not ca_exists(ca_name):
        return ('Certificate for CA named "{0}" does not exist, please create '
                'it first.').format(ca_name)

    if not os.path.exists('{0}/{1}/certs/'.format(
        cert_base_path(),
        ca_name)
    ):
        os.makedirs("{0}/{1}/certs/".format(cert_base_path(),
                                            ca_name))

    csr_f = '{0}/{1}/certs/{2}.csr'.format(cert_base_path(),
                                           ca_name, CN)
    if not replace and os.path.exists(csr_f):
        return 'Certificate Request "{0}" already exists'.format(csr_f)

    key = OpenSSL.crypto.PKey()
    key.generate_key(OpenSSL.crypto.TYPE_RSA, bits)

    req = OpenSSL.crypto.X509Req()

    req.get_subject().C = C
    req.get_subject().ST = ST
    req.get_subject().L = L
    req.get_subject().O = O
    if OU:
        req.get_subject().OU = OU
    req.get_subject().CN = CN
    req.get_subject().emailAddress = emailAddress

    if subjectAltName:
        req.add_extensions([
            OpenSSL.crypto.X509Extension(
                'subjectAltName', False, ", ".join(subjectAltName))])
    req.set_pubkey(key)
    req.sign(key, digest)

    # Write private key and request
    with salt.utils.fopen('{0}/{1}/certs/{2}.key'.format(
                                    cert_base_path(),
                                    ca_name, CN), 'w+') as priv_key:
        priv_key.write(
                OpenSSL.crypto.dump_privatekey(OpenSSL.crypto.FILETYPE_PEM, key)
                )

    with salt.utils.fopen(csr_f, 'w+') as csr:
        csr.write(
                OpenSSL.crypto.dump_certificate_request(
                    OpenSSL.crypto.FILETYPE_PEM,
                    req
                    )
                )

    ret = 'Created Private Key: "{0}/{1}/certs/{2}.key." '.format(
                    cert_base_path(),
                    ca_name,
                    CN
                    )
    ret += 'Created CSR for "{0}": "{1}/{2}/certs/{3}.csr."'.format(
                    ca_name,
                    cert_base_path(),
                    ca_name,
                    CN
                    )

    return ret


def create_self_signed_cert(tls_dir='tls',
                            bits=2048,
                            days=365,
                            CN='localhost',
                            C='US',
                            ST='Utah',
                            L='Salt Lake City',
                            O='SaltStack',
                            OU=None,
                            emailAddress='xyz@pdq.net',
                            cacert_path=None,
                            digest='sha256',
                            replace=False):
    '''
    Create a Self-Signed Certificate (CERT)

    tls_dir
        location appended to the ca.cert_base_path, Default is ``tls``
    bits
        number of RSA key bits, Default is ``2048``
    days
        validity of certificate, Default is ``365``
    CN
        common name in the request, Default is ``localhost``
    C
        country, Default is ``US``
    ST
        state, Default is ``Utah``
    L
        locality, Default is ``Salt Lake City``
    O
        organization. Must the same as CA certificate or an error will be raised, Default is ``SaltStack``
    OU
        organizational unit, Default is ``None``
    emailAddress
        email address for the request, Default is ``xyz@pdq.net``
    cacert_path
        absolute path to ca certificates root directory
    digest
        The message digest algorithm. Must be a string describing a digest
        algorithm supported by OpenSSL (by EVP_get_digestbyname, specifically).
        For example, "md5" or "sha1". Default: 'sha256'
    replace
        Replace this certificate even if it exists

        .. versionadded:: 2015.5.1

    Writes out a Self-Signed Certificate (CERT). If the file already
    exists, the function just returns.

    If the following values were set:

    .. code-block:: bash

        ca.cert_base_path='/etc/pki'
        tls_dir='koji'
        CN='test.egavas.org'

    the resulting CERT, and corresponding key, would be written in the
    following location:

    .. code-block:: text

        /etc/pki/koji/certs/test.egavas.org.crt
        /etc/pki/koji/certs/test.egavas.org.key

    CLI Examples:

    .. code-block:: bash

        salt '*' tls.create_self_signed_cert
        salt 'minion' tls.create_self_signed_cert CN='test.mysite.org'
    '''
    set_ca_path(cacert_path)

    if not os.path.exists('{0}/{1}/certs/'.format(cert_base_path(), tls_dir)):
        os.makedirs("{0}/{1}/certs/".format(cert_base_path(),
                                            tls_dir))

    if not replace and os.path.exists(
            '{0}/{1}/certs/{2}.crt'.format(cert_base_path(),
                                           tls_dir, CN)
            ):
        return 'Certificate "{0}" already exists'.format(CN)

    key = OpenSSL.crypto.PKey()
    key.generate_key(OpenSSL.crypto.TYPE_RSA, bits)

    # create certificate
    cert = OpenSSL.crypto.X509()
    cert.set_version(2)

    cert.gmtime_adj_notBefore(0)
    cert.gmtime_adj_notAfter(int(days) * 24 * 60 * 60)

    cert.get_subject().C = C
    cert.get_subject().ST = ST
    cert.get_subject().L = L
    cert.get_subject().O = O
    if OU:
        cert.get_subject().OU = OU
    cert.get_subject().CN = CN
    cert.get_subject().emailAddress = emailAddress

    cert.set_serial_number(_new_serial(tls_dir, CN))
    cert.set_issuer(cert.get_subject())
    cert.set_pubkey(key)
    cert.sign(key, digest)

    # Write private key and cert
    with salt.utils.fopen(
                '{0}/{1}/certs/{2}.key'.format(cert_base_path(),
                                               tls_dir, CN),
                'w+'
                ) as priv_key:
        priv_key.write(
                OpenSSL.crypto.dump_privatekey(OpenSSL.crypto.FILETYPE_PEM, key)
                )

    with salt.utils.fopen('{0}/{1}/certs/{2}.crt'.format(cert_base_path(),
                                                         tls_dir,
                                                         CN
                                                         ), 'w+') as crt:
        crt.write(
                OpenSSL.crypto.dump_certificate(
                    OpenSSL.crypto.FILETYPE_PEM,
                    cert
                    )
                )

    _write_cert_to_database(tls_dir, cert)

    ret = 'Created Private Key: "{0}/{1}/certs/{2}.key." '.format(
                    cert_base_path(),
                    tls_dir,
                    CN
                    )
    ret += 'Created Certificate: "{0}/{1}/certs/{2}.crt."'.format(
                    cert_base_path(),
                    tls_dir,
                    CN
                    )

    return ret


def create_ca_signed_cert(ca_name,
                          CN,
                          days=365,
                          cacert_path=None,
                          digest='sha256',
                          replace=False,
                          **extensions):
    '''
    Create a Certificate (CERT) signed by a named Certificate Authority (CA)

    If the certificate file already exists, the function just returns assuming
    the CERT already exists.

    The CN *must* match an existing CSR generated by create_csr. If it
    does not, this method does nothing.


    ca_name
        name of the CA
    CN
        common name matching the certificate signing request
    days
        number of days certificate is valid, Default is ``365`` (1 year)
    cacert_path
        absolute path to ca certificates root directory
    digest
        The message digest algorithm. Must be a string describing a digest
        algorithm supported by OpenSSL (by EVP_get_digestbyname, specifically).
        For example, "md5" or "sha1". Default: 'sha256'
    replace
        Replace this certificate even if it exists

        .. versionadded:: 2015.5.1

    **extensions
        X509 V3 certificate extension

    Writes out a Certificate (CERT). If the file already
    exists, the function just returns assuming the CERT already exists.

    The CN *must* match an existing CSR generated by create_csr. If it
    does not, this method does nothing.

    If the following values were set:

    .. code-block:: bash

        ca.cert_base_path='/etc/pki'
        ca_name='koji'
        CN='test.egavas.org'

    the resulting signed certificate would be written in the
    following location:

    .. code-block:: text

        /etc/pki/koji/certs/test.egavas.org.crt

    CLI Example:

    .. code-block:: bash

        salt '*' tls.create_ca_signed_cert test localhost
    '''
    set_ca_path(cacert_path)

    crt_f = '{0}/{1}/certs/{2}.crt'.format(cert_base_path(),
                                           ca_name, CN)
    if not replace and os.path.exists(crt_f):
        return 'Certificate "{0}" already exists'.format(CN)

    try:
        maybe_fix_ssl_version(ca_name)
        with salt.utils.fopen('{0}/{1}/{2}_ca_cert.crt'.format(cert_base_path(),
                                                               ca_name,
                                                               ca_name)) as fhr:
            ca_cert = OpenSSL.crypto.load_certificate(
                    OpenSSL.crypto.FILETYPE_PEM, fhr.read()
                )
        with salt.utils.fopen('{0}/{1}/{2}_ca_cert.key'.format(cert_base_path(),
                                                               ca_name,
                                                               ca_name)) as fhr:
            ca_key = OpenSSL.crypto.load_privatekey(
                    OpenSSL.crypto.FILETYPE_PEM,
                    fhr.read()
                )
    except IOError:
        return 'There is no CA named "{0}"'.format(ca_name)

    try:
        with salt.utils.fopen('{0}/{1}/certs/{2}.csr'.format(cert_base_path(),
                                                             ca_name,
                                                             CN)) as fhr:
            req = OpenSSL.crypto.load_certificate_request(
                    OpenSSL.crypto.FILETYPE_PEM,
                    fhr.read()
                    )
    except IOError:
        return 'There is no CSR that matches the CN "{0}"'.format(CN)

    exts = []
    try:
        # see: http://bazaar.launchpad.net/~exarkun/pyopenssl/master/revision/189
        # support is there from quite a long time, but without API
        # so we mimic the newly get_extensions method present in ultra
        # recent pyopenssl distros
        native_exts_obj = OpenSSL._util.lib.X509_REQ_get_extensions(req._req)
        for i in _range(OpenSSL._util.lib.sk_X509_EXTENSION_num(native_exts_obj)):
            ext = OpenSSL.crypto.X509Extension.__new__(OpenSSL.crypto.X509Extension)
            ext._extension = OpenSSL._util.lib.sk_X509_EXTENSION_value(native_exts_obj, i)
            exts.append(ext)
    except Exception:
        log.error('Support for extensions is not available, upgrade PyOpenSSL')

    cert = OpenSSL.crypto.X509()
    cert.set_version(2)
    cert.set_subject(req.get_subject())
    cert.gmtime_adj_notBefore(0)
    cert.gmtime_adj_notAfter(int(days) * 24 * 60 * 60)
    if exts:
        cert.add_extensions(exts)
    cert.set_serial_number(_new_serial(ca_name, CN))
    cert.set_issuer(ca_cert.get_subject())
    cert.set_pubkey(req.get_pubkey())
    extensions_list = []
    for name, edata in six.iteritems(extensions):
        if not isinstance(edata, dict):
            continue
        for opt in ['critical', 'options']:
            if opt not in edata:
                break
        else:
            extensions_list.append(OpenSSL.crypto.X509Extension(
                                   name,
                                   edata['critical'],
                                   edata['options']))
    cert.add_extensions(extensions_list)
    cert.sign(ca_key, digest)

    with salt.utils.fopen('{0}/{1}/certs/{2}.crt'.format(cert_base_path(),
                                                         ca_name,
                                                         CN), 'w+') as crt:
        crt.write(
            OpenSSL.crypto.dump_certificate(
                OpenSSL.crypto.FILETYPE_PEM,
                cert
                )
            )

    _write_cert_to_database(ca_name, cert)

    return ('Created Certificate for "{0}": '
            '"{1}/{2}/certs/{3}.crt"').format(
                    ca_name,
                    cert_base_path(),
                    ca_name,
                    CN
                    )


def create_pkcs12(ca_name, CN, passphrase='', cacert_path=None, replace=False):
    '''
    Create a PKCS#12 browser certificate for a particular Certificate (CN)

    ca_name
        name of the CA
    CN
        common name matching the certificate signing request
    passphrase
        used to unlock the PKCS#12 certificate when loaded into the browser
    cacert_path
        absolute path to ca certificates root directory
    replace
        Replace this certificate even if it exists

        .. versionadded:: 2015.5.1

    If the following values were set:

    .. code-block:: bash

        ca.cert_base_path='/etc/pki'
        ca_name='koji'
        CN='test.egavas.org'

    the resulting signed certificate would be written in the
    following location:

    .. code-block:: text

        /etc/pki/koji/certs/test.egavas.org.p12

    CLI Example:

    .. code-block:: bash

        salt '*' tls.create_pkcs12 test localhost
    '''
    set_ca_path(cacert_path)
    if not replace and os.path.exists(
            '{0}/{1}/certs/{2}.p12'.format(
                cert_base_path(),
                ca_name,
                CN)
            ):
        return 'Certificate "{0}" already exists'.format(CN)

    try:
        with salt.utils.fopen('{0}/{1}/{2}_ca_cert.crt'.format(cert_base_path(),
                                                               ca_name,
                                                               ca_name)) as fhr:
            ca_cert = OpenSSL.crypto.load_certificate(
                    OpenSSL.crypto.FILETYPE_PEM,
                    fhr.read()
                )
    except IOError:
        return 'There is no CA named "{0}"'.format(ca_name)

    try:
        with salt.utils.fopen('{0}/{1}/certs/{2}.crt'.format(cert_base_path(),
                                                             ca_name,
                                                             CN)) as fhr:
            cert = OpenSSL.crypto.load_certificate(
                    OpenSSL.crypto.FILETYPE_PEM,
                    fhr.read()
                )
        with salt.utils.fopen('{0}/{1}/certs/{2}.key'.format(cert_base_path(),
                                                             ca_name,
                                                             CN)) as fhr:
            key = OpenSSL.crypto.load_privatekey(
                    OpenSSL.crypto.FILETYPE_PEM,
                    fhr.read()
                    )
    except IOError:
        return 'There is no certificate that matches the CN "{0}"'.format(CN)

    pkcs12 = OpenSSL.crypto.PKCS12()

    pkcs12.set_certificate(cert)
    pkcs12.set_ca_certificates([ca_cert])
    pkcs12.set_privatekey(key)

    with salt.utils.fopen('{0}/{1}/certs/{2}.p12'.format(cert_base_path(),
                                                         ca_name,
                                                         CN), 'w') as ofile:
        ofile.write(pkcs12.export(passphrase=passphrase))

    return ('Created PKCS#12 Certificate for "{0}": '
            '"{1}/{2}/certs/{3}.p12"').format(
                    CN,
                    cert_base_path(),
                    ca_name,
                    CN
                    )


def cert_info(cert_path, digest='sha256'):
    '''
    Return information for a particular certificate

    cert_path
        path to the cert file
    digest
        what digest to use for fingerprinting

    CLI Example:

    .. code-block:: bash

        salt '*' tls.cert_info /dir/for/certs/cert.pem
    '''
    # format that OpenSSL returns dates in
    date_fmt = '%Y%m%d%H%M%SZ'

    with salt.utils.fopen(cert_path) as cert_file:
        cert = OpenSSL.crypto.load_certificate(
                OpenSSL.crypto.FILETYPE_PEM,
                cert_file.read()
            )
    ret = {
        'fingerprint': cert.digest(digest),
        'subject': dict(cert.get_subject().get_components()),
        'issuer': dict(cert.get_issuer().get_components()),
        'serial_number': cert.get_serial_number(),
        'not_before': time.mktime(datetime.strptime(cert.get_notBefore(), date_fmt).timetuple()),
        'not_after': time.mktime(datetime.strptime(cert.get_notAfter(), date_fmt).timetuple()),
    }

    # add additional info if your version of pyOpenSSL supports it
    if hasattr(cert, 'get_extension_count'):
        ret['extensions'] = {}
        for i in range(cert.get_extension_count()):
            ext = cert.get_extension(i)
            ret['extensions'][ext.get_short_name()] = ext

    if 'subjectAltName' in ret.get('extensions', {}):
        valid_names = set()
        for name in ret['extensions']['subjectAltName']._subjectAltNameString().split(", "):
            if not name.startswith('DNS:'):
                log.error('Cert {0} has an entry ({1}) which does not start with DNS:'.format(cert_path, name))
            else:
                valid_names.add(name[4:])
        ret['subject_alt_names'] = valid_names

    if hasattr(cert, 'get_signature_algorithm'):
        ret['signature_algorithm'] = cert.get_signature_algorithm()

    return ret


if __name__ == '__main__':
    #create_ca('koji', days=365, **cert_sample_meta)
    create_csr(
            'koji',
            CN='test_system',
            C="US",
            ST="Utah",
            L="Centerville",
            O="SaltStack",
            OU=None,
            emailAddress='test_system@saltstack.org'
            )
    create_ca_signed_cert('koji', 'test_system')
    create_pkcs12('koji', 'test_system', passphrase='test')<|MERGE_RESOLUTION|>--- conflicted
+++ resolved
@@ -22,13 +22,9 @@
 import time
 import logging
 import hashlib
-<<<<<<< HEAD
 from salt.ext import six
-from salt.ext.six.moves import range
+from salt.ext.six.moves import range as _range
 from datetime import datetime
-=======
-from salt.ext.six.moves import range as _range
->>>>>>> 9d7331c8
 
 HAS_SSL = False
 try:
@@ -1038,7 +1034,7 @@
     # add additional info if your version of pyOpenSSL supports it
     if hasattr(cert, 'get_extension_count'):
         ret['extensions'] = {}
-        for i in range(cert.get_extension_count()):
+        for i in _range(cert.get_extension_count()):
             ext = cert.get_extension(i)
             ret['extensions'][ext.get_short_name()] = ext
 
