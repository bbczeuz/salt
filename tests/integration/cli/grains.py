# -*- coding: utf-8 -*-
'''
    :codeauthor: :email:`Daniel Mizyrycki (mzdaniel@glidelink.net)`


    tests.integration.cli.grains
    ~~~~~~~~~~~~~~~~~~~~~~~~~~~~

    Test salt-ssh grains id work for localhost. (gh #16129)

    $ salt-ssh localhost grains.get id
    localhost:
        localhost
'''
# Import Python libs
from __future__ import absolute_import
import os

# Import Salt Libs
import integration
import salt.utils

# Import Salt Testing Libs
from salttesting.helpers import ensure_in_syspath

ensure_in_syspath('../../')


class GrainsTargetingTest(integration.ShellCase):
    '''
    Integration tests for targeting with grains.
    '''

    def test_grains_targeting_os_running(self):
        '''
        Tests running "salt -G 'os:<system-os>' test.ping and minions both return True
        '''
        test_ret = ['sub_minion:', '    True', 'minion:', '    True']

        os_grain = ''
        for item in self.run_salt('minion grains.get os'):
            if item != 'minion:':
                os_grain = item.strip()

        ret = self.run_salt('-G \'os:{0}\' test.ping'.format(os_grain))
        self.assertEqual(sorted(ret), sorted(test_ret))

    def test_grains_targeting_minion_id_running(self):
        '''
        Tests return of each running test minion targeting with minion id grain
        '''
        minion = self.run_salt('-G \'id:minion\' test.ping')
        self.assertEqual(sorted(minion), sorted(['minion:', '    True']))

        sub_minion = self.run_salt('-G \'id:sub_minion\' test.ping')
        self.assertEqual(sorted(sub_minion), sorted(['sub_minion:', '    True']))

    def test_grains_targeting_disconnected(self):
        '''
        Tests return of minion using grains targeting on a disconnected minion.
        '''
        test_ret = 'Minion did not return. [No response]'

        # Create a minion key, but do not start the "fake" minion. This mimics a
        # disconnected minion.
        key_file = os.path.join(self.master_opts['pki_dir'], 'minions', 'disconnected')
        with salt.utils.fopen(key_file, 'a'):
            pass

        # ping disconnected minion and ensure it times out and returns with correct message
        try:
            ret = ''
<<<<<<< HEAD
            for item in self.run_salt('-G \'id:disconnected\' test.ping', timeout=40):
=======
            for item in self.run_salt('-t 1 -G \'id:disconnected\' test.ping', timeout=30):
>>>>>>> e4c5d0bf
                if item != 'disconnected:':
                    ret = item.strip()
            self.assertEqual(ret, test_ret)
        finally:
            os.unlink(key_file)


class SSHGrainsTest(integration.SSHCase):
    '''
    Test salt-ssh grains functionality
    Depend on proper environment set by integration.SSHCase class
    '''

    def test_grains_id(self):
        '''
        Test salt-ssh grains id work for localhost.
        '''
        cmd = self.run_function('grains.get', ['id'])
        self.assertEqual(cmd, 'localhost')


if __name__ == '__main__':
    from integration import run_tests
    run_tests(SSHGrainsTest)<|MERGE_RESOLUTION|>--- conflicted
+++ resolved
@@ -70,11 +70,7 @@
         # ping disconnected minion and ensure it times out and returns with correct message
         try:
             ret = ''
-<<<<<<< HEAD
-            for item in self.run_salt('-G \'id:disconnected\' test.ping', timeout=40):
-=======
-            for item in self.run_salt('-t 1 -G \'id:disconnected\' test.ping', timeout=30):
->>>>>>> e4c5d0bf
+            for item in self.run_salt('-t 1 -G \'id:disconnected\' test.ping', timeout=40):
                 if item != 'disconnected:':
                     ret = item.strip()
             self.assertEqual(ret, test_ret)
