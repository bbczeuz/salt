# -*- coding: utf-8 -*-

'''
tests for user state
user absent
user present
user present with custom homedir
'''

# Import Python libs
from __future__ import absolute_import, print_function, unicode_literals
import os
import sys
from random import randint
import grp

# Import Salt Testing libs
from tests.support.case import ModuleCase
from tests.support.unit import skipIf
from tests.support.helpers import destructiveTest, requires_system_grains, skip_if_not_root
from tests.support.mixins import SaltReturnAssertsMixin

# Import Salt libs
import salt.utils.platform

if salt.utils.platform.is_darwin():
    USER = 'macuser'
    GROUP = 'macuser'
    GID = randint(400, 500)
    NOGROUPGID = randint(400, 500)
else:
    USER = 'nobody'
    GROUP = 'nobody'
    GID = 'nobody'
    NOGROUPGID = 'nogroup'


@destructiveTest
@skip_if_not_root
class UserTest(ModuleCase, SaltReturnAssertsMixin):
    '''
    test for user absent
    '''
    user_name = 'salt_test'
    user_home = '/var/lib/salt_test'

    def setUp(self):
        if salt.utils.platform.is_darwin():
            #on mac we need to add user, because there is
            #no creationtime for nobody user.
            add_user = self.run_function('user.add', [USER], gid=GID)

    def test_user_absent(self):
        ret = self.run_state('user.absent', name='unpossible')
        self.assertSaltTrueReturn(ret)

    def test_user_if_present(self):
        ret = self.run_state('user.present', name=USER)
        self.assertSaltTrueReturn(ret)

    def test_user_if_present_with_gid(self):
        if self.run_function('group.info', [USER]):
            ret = self.run_state('user.present', name=USER, gid=GID)
        elif self.run_function('group.info', ['nogroup']):
            ret = self.run_state('user.present', name=USER, gid=NOGROUPGID)
        else:
            self.skipTest(
                'Neither \'nobody\' nor \'nogroup\' are valid groups'
            )
        self.assertSaltTrueReturn(ret)

    def test_user_not_present(self):
        '''
        This is a DESTRUCTIVE TEST it creates a new user on the minion.
        And then destroys that user.
        Assume that it will break any system you run it on.
        '''
        ret = self.run_state('user.present', name=self.user_name)
        self.assertSaltTrueReturn(ret)

    def test_user_present_when_home_dir_does_not_18843(self):
        '''
        This is a DESTRUCTIVE TEST it creates a new user on the minion.
        And then destroys that user.
        Assume that it will break any system you run it on.
        '''
        if salt.utils.platform.is_darwin():
            HOMEDIR = '/Users/home_of_' + self.user_name
        else:
            HOMEDIR = '/home/home_of_' + self.user_name
        ret = self.run_state('user.present', name=self.user_name,
                             home=HOMEDIR)
        self.assertSaltTrueReturn(ret)

        self.run_function('file.absent', name=HOMEDIR)
        ret = self.run_state('user.present', name=self.user_name,
                             home=HOMEDIR)
        self.assertSaltTrueReturn(ret)

    @requires_system_grains
    def test_user_present_nondefault(self, grains=None):
        '''
        This is a DESTRUCTIVE TEST it creates a new user on the on the minion.
        '''
        ret = self.run_state('user.present', name=self.user_name,
                             home=self.user_home)
        self.assertSaltTrueReturn(ret)
<<<<<<< HEAD
        if not salt.utils.platform.is_darwin():
=======
        ret = self.run_function('user.info', [self.user_name])
        self.assertReturnNonEmptySaltType(ret)
        group_name = grp.getgrgid(ret['gid']).gr_name
        if not salt.utils.is_darwin():
>>>>>>> 63a294f4
            self.assertTrue(os.path.isdir(self.user_home))
        if grains['os_family'] in ('Suse',):
            self.assertEqual(group_name, 'users')
        elif grains['os_family'] == 'MacOS':
            self.assertEqual(group_name, 'staff')
        else:
            self.assertEqual(group_name, self.user_name)

    @requires_system_grains
    def test_user_present_gid_from_name_default(self, grains=None):
        '''
        This is a DESTRUCTIVE TEST. It creates a new user on the on the minion.
        This is an integration test. Not all systems will automatically create
        a group of the same name as the user, but I don't have access to any.
        If you run the test and it fails, please fix the code it's testing to
        work on your operating system.
        '''
        # MacOS users' primary group defaults to staff (20), not the name of
        # user
        gid_from_name = False if grains['os_family'] == 'MacOS' else True

        ret_user_present = self.run_state('user.present', name=self.user_name,
                             gid_from_name=gid_from_name, home=self.user_home)

<<<<<<< HEAD
        ret = self.run_function('user.info', [self.user_name])
        self.assertReturnNonEmptySaltType(ret)
        group_name = grp.getgrgid(ret['gid']).gr_name

        if not salt.utils.platform.is_darwin():
            self.assertTrue(os.path.isdir(self.user_home))
        if grains['os_family'] in ('Suse',):
            self.assertEqual(group_name, 'users')
        elif grains['os_family'] == 'MacOS':
            self.assertEqual(group_name, 'staff')
=======
        if gid_from_name:
            self.assertSaltFalseReturn(ret_user_present)
            ret_user_present = ret_user_present[next(iter(ret_user_present))]
            self.assertTrue('is not present' in ret_user_present['comment'])
>>>>>>> 63a294f4
        else:
            self.assertSaltTrueReturn(ret_user_present)
            ret_user_info = self.run_function('user.info', [self.user_name])
            self.assertReturnNonEmptySaltType(ret_user_info)
            group_name = grp.getgrgid(ret_user_info['gid']).gr_name
            if not salt.utils.is_darwin():
                self.assertTrue(os.path.isdir(self.user_home))
            if grains['os_family'] in ('Suse',):
                self.assertEqual(group_name, 'users')
            elif grains['os_family'] == 'MacOS':
                self.assertEqual(group_name, 'staff')
            else:
                self.assertEqual(group_name, self.user_name)

    def test_user_present_gid_from_name(self):
        '''
        This is a DESTRUCTIVE TEST it creates a new user on the on the minion.
        This is a unit test, NOT an integration test. We create a group of the
        same name as the user beforehand, so it should all run smoothly.
        '''
        ret = self.run_state('group.present', name=self.user_name)
        self.assertSaltTrueReturn(ret)
        ret = self.run_state('user.present', name=self.user_name,
                             gid_from_name=True, home=self.user_home)
        self.assertSaltTrueReturn(ret)

        ret = self.run_function('user.info', [self.user_name])
        self.assertReturnNonEmptySaltType(ret)
        group_name = grp.getgrgid(ret['gid']).gr_name

        if not salt.utils.platform.is_darwin():
            self.assertTrue(os.path.isdir(self.user_home))
        self.assertEqual(group_name, self.user_name)
        ret = self.run_state('user.absent', name=self.user_name)
        self.assertSaltTrueReturn(ret)
        ret = self.run_state('group.absent', name=self.user_name)
        self.assertSaltTrueReturn(ret)

    @skipIf(sys.getfilesystemencoding().startswith('ANSI'), 'A system encoding which supports Unicode characters must be set. Current setting is: {0}. Try setting $LANG=\'en_US.UTF-8\''.format(sys.getfilesystemencoding()))
    def test_user_present_unicode(self):
        '''
        This is a DESTRUCTIVE TEST it creates a new user on the on the minion.

        It ensures that unicode GECOS data will be properly handled, without
        any encoding-related failures.
        '''
        ret = self.run_state(
            'user.present',
            name=self.user_name,
            fullname='Sålt Test',
            roomnumber='①②③',
            workphone='١٢٣٤',
            homephone='६७८'
        )
        self.assertSaltTrueReturn(ret)
        # Ensure updating a user also works
        ret = self.run_state(
            'user.present',
            name=self.user_name,
            fullname='Sølt Test',
            roomnumber='①③②',
            workphone='٣٤١٢',
            homephone='६८७'
        )
        self.assertSaltTrueReturn(ret)

    def test_user_present_gecos(self):
        '''
        This is a DESTRUCTIVE TEST it creates a new user on the on the minion.

        It ensures that numeric GECOS data will be properly coerced to strings,
        otherwise the state will fail because the GECOS fields are written as
        strings (and show up in the user.info output as such). Thus the
        comparison will fail, since '12345' != 12345.
        '''
        ret = self.run_state(
            'user.present',
            name=self.user_name,
            fullname=12345,
            roomnumber=123,
            workphone=1234567890,
            homephone=1234567890
        )
        self.assertSaltTrueReturn(ret)

    def test_user_present_gecos_none_fields(self):
        '''
        This is a DESTRUCTIVE TEST it creates a new user on the on the minion.

        It ensures that if no GECOS data is supplied, the fields will be coerced
        into empty strings as opposed to the string "None".
        '''
        ret = self.run_state(
            'user.present',
            name=self.user_name,
            fullname=None,
            roomnumber=None,
            workphone=None,
            homephone=None
        )
        self.assertSaltTrueReturn(ret)

        ret = self.run_function('user.info', [self.user_name])
        self.assertReturnNonEmptySaltType(ret)
        self.assertEqual('', ret['fullname'])
        # MacOS does not supply the following GECOS fields
        if not salt.utils.platform.is_darwin():
            self.assertEqual('', ret['roomnumber'])
            self.assertEqual('', ret['workphone'])
            self.assertEqual('', ret['homephone'])

    def tearDown(self):
        if salt.utils.platform.is_darwin():
            check_user = self.run_function('user.list_users')
            if USER in check_user:
                del_user = self.run_function('user.delete', [USER], remove=True)
        self.assertSaltTrueReturn(
            self.run_state('user.absent', name=self.user_name)
        )<|MERGE_RESOLUTION|>--- conflicted
+++ resolved
@@ -105,55 +105,38 @@
         ret = self.run_state('user.present', name=self.user_name,
                              home=self.user_home)
         self.assertSaltTrueReturn(ret)
-<<<<<<< HEAD
-        if not salt.utils.platform.is_darwin():
-=======
         ret = self.run_function('user.info', [self.user_name])
         self.assertReturnNonEmptySaltType(ret)
         group_name = grp.getgrgid(ret['gid']).gr_name
-        if not salt.utils.is_darwin():
->>>>>>> 63a294f4
-            self.assertTrue(os.path.isdir(self.user_home))
-        if grains['os_family'] in ('Suse',):
-            self.assertEqual(group_name, 'users')
-        elif grains['os_family'] == 'MacOS':
-            self.assertEqual(group_name, 'staff')
-        else:
-            self.assertEqual(group_name, self.user_name)
-
-    @requires_system_grains
-    def test_user_present_gid_from_name_default(self, grains=None):
-        '''
-        This is a DESTRUCTIVE TEST. It creates a new user on the on the minion.
-        This is an integration test. Not all systems will automatically create
-        a group of the same name as the user, but I don't have access to any.
-        If you run the test and it fails, please fix the code it's testing to
-        work on your operating system.
-        '''
-        # MacOS users' primary group defaults to staff (20), not the name of
-        # user
-        gid_from_name = False if grains['os_family'] == 'MacOS' else True
-
-        ret_user_present = self.run_state('user.present', name=self.user_name,
-                             gid_from_name=gid_from_name, home=self.user_home)
-
-<<<<<<< HEAD
-        ret = self.run_function('user.info', [self.user_name])
-        self.assertReturnNonEmptySaltType(ret)
-        group_name = grp.getgrgid(ret['gid']).gr_name
-
         if not salt.utils.platform.is_darwin():
             self.assertTrue(os.path.isdir(self.user_home))
         if grains['os_family'] in ('Suse',):
             self.assertEqual(group_name, 'users')
         elif grains['os_family'] == 'MacOS':
             self.assertEqual(group_name, 'staff')
-=======
+        else:
+            self.assertEqual(group_name, self.user_name)
+
+    @requires_system_grains
+    def test_user_present_gid_from_name_default(self, grains=None):
+        '''
+        This is a DESTRUCTIVE TEST. It creates a new user on the on the minion.
+        This is an integration test. Not all systems will automatically create
+        a group of the same name as the user, but I don't have access to any.
+        If you run the test and it fails, please fix the code it's testing to
+        work on your operating system.
+        '''
+        # MacOS users' primary group defaults to staff (20), not the name of
+        # user
+        gid_from_name = False if grains['os_family'] == 'MacOS' else True
+
+        ret_user_present = self.run_state('user.present', name=self.user_name,
+                             gid_from_name=gid_from_name, home=self.user_home)
+
         if gid_from_name:
             self.assertSaltFalseReturn(ret_user_present)
             ret_user_present = ret_user_present[next(iter(ret_user_present))]
             self.assertTrue('is not present' in ret_user_present['comment'])
->>>>>>> 63a294f4
         else:
             self.assertSaltTrueReturn(ret_user_present)
             ret_user_info = self.run_function('user.info', [self.user_name])
