--- conflicted
+++ resolved
@@ -18,31 +18,21 @@
         '''
         grains.items
         '''
-<<<<<<< HEAD
-        opts = self.minion_opts()
+        opts = self.minion_opts
         self.assertEqual(
             self.run_function('grains.items')['test_grain'],
             opts['grains']['test_grain']
         )
-=======
-        opts = self.minion_opts
-        self.assertEqual(self.run_function('grains.items')['test_grain'], opts['grains']['test_grain'])
->>>>>>> 6f62bb7d
 
     def test_item(self):
         '''
         grains.item
         '''
-<<<<<<< HEAD
-        opts = self.minion_opts()
+        opts = self.minion_opts
         self.assertEqual(
             self.run_function('grains.item', ['test_grain']),
             opts['grains']['test_grain']
         )
-=======
-        opts = self.minion_opts
-        self.assertEqual(self.run_function('grains.item', ['test_grain']), opts['grains']['test_grain'])
->>>>>>> 6f62bb7d
 
     def test_ls(self):
         '''
