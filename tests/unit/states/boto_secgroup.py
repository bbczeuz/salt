# -*- coding: utf-8 -*-

<<<<<<< HEAD
# import Python Libs
from __future__ import absolute_import
from collections import OrderedDict
=======
# Import Salt Testing Libs
from salttesting.case import TestCase
from salttesting.helpers import ensure_in_syspath

ensure_in_syspath('../../')
>>>>>>> afc19240

# Import Salt Libs
from salt.states import boto_secgroup
from salt.utils.odict import OrderedDict


class Boto_SecgroupTestCase(TestCase):
    '''
    TestCase for salt.states.boto_secgroup module
    '''
    def test__get_rule_changes_no_rules_no_change(self):
        '''
        tests a condition with no rules in present or desired group
        '''
        present_rules = []
        desired_rules = []
        self.assertEqual(boto_secgroup._get_rule_changes(desired_rules, present_rules), ([], []))

    def test__get_rule_changes_create_rules(self):
        '''
        tests a condition where a rule must be created
        '''
        present_rules = [OrderedDict([('ip_protocol', 'tcp'), ('from_port', 22), ('to_port', 22), ('cidr_ip', '0.0.0.0/0')])]
        desired_rules = [OrderedDict([('ip_protocol', 'tcp'), ('from_port', 22), ('to_port', 22), ('cidr_ip', '0.0.0.0/0')]),
                         OrderedDict([('ip_protocol', 'tcp'), ('from_port', 80), ('to_port', 80), ('cidr_ip', '0.0.0.0/0')])]
        # can also use: rules_to_create = [rule for rule in desired_rules if rule not in present_rules]
        rules_to_create = [OrderedDict([('ip_protocol', 'tcp'), ('from_port', 80), ('to_port', 80), ('cidr_ip', '0.0.0.0/0')])]
        self.assertEqual(boto_secgroup._get_rule_changes(desired_rules, present_rules), ([], rules_to_create))

    def test__get_rule_changes_delete_rules(self):
        '''
        tests a condition where a rule must be deleted
        '''
        present_rules = [OrderedDict([('ip_protocol', 'tcp'), ('from_port', 22), ('to_port', 22), ('cidr_ip', '0.0.0.0/0')]),
                         OrderedDict([('ip_protocol', 'tcp'), ('from_port', 80), ('to_port', 80), ('cidr_ip', '0.0.0.0/0')])]
        desired_rules = [OrderedDict([('ip_protocol', 'tcp'), ('from_port', 22), ('to_port', 22), ('cidr_ip', '0.0.0.0/0')])]
        # can also use: rules_to_delete = [rule for rule in present_rules if rule not in desired_rules]
        rules_to_delete = [OrderedDict([('ip_protocol', 'tcp'), ('from_port', 80), ('to_port', 80), ('cidr_ip', '0.0.0.0/0')])]
        self.assertEqual(boto_secgroup._get_rule_changes(desired_rules, present_rules), (rules_to_delete, []))

if __name__ == '__main__':
    from integration import run_tests
    run_tests(Boto_SecgroupTestCase)<|MERGE_RESOLUTION|>--- conflicted
+++ resolved
@@ -1,16 +1,13 @@
 # -*- coding: utf-8 -*-
 
-<<<<<<< HEAD
 # import Python Libs
 from __future__ import absolute_import
-from collections import OrderedDict
-=======
+
 # Import Salt Testing Libs
 from salttesting.case import TestCase
 from salttesting.helpers import ensure_in_syspath
 
 ensure_in_syspath('../../')
->>>>>>> afc19240
 
 # Import Salt Libs
 from salt.states import boto_secgroup
